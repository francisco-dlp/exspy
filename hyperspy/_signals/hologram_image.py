# -*- coding: utf-8 -*-
# Copyright 2007-2016 The HyperSpy developers
#
# This file is part of  HyperSpy.
#
#  HyperSpy is free software: you can redistribute it and/or modify
# it under the terms of the GNU General Public License as published by
# the Free Software Foundation, either version 3 of the License, or
# (at your option) any later version.
#
#  HyperSpy is distributed in the hope that it will be useful,
# but WITHOUT ANY WARRANTY; without even the implied warranty of
# MERCHANTABILITY or FITNESS FOR A PARTICULAR PURPOSE.  See the
# GNU General Public License for more details.
#
# You should have received a copy of the GNU General Public License
# along with  HyperSpy.  If not, see <http://www.gnu.org/licenses/>.

import logging
from collections import OrderedDict
import scipy.constants as constants
import numpy as np
from dask.array import Array as daArray

from hyperspy._signals.signal2d import Signal2D
from hyperspy.signal import BaseSignal
from hyperspy._signals.signal1d import Signal1D
from hyperspy._signals.lazy import LazySignal
from hyperspy.misc.holography.reconstruct import (
    reconstruct, estimate_sideband_position, estimate_sideband_size)

_logger = logging.getLogger(__name__)


def _first_nav_pixel_data(s):
    return s._data_aligned_with_axes[(0, ) *
                                     s.axes_manager.navigation_dimension]


class HologramImage(Signal2D):
    """Image subclass for holograms acquired via off-axis electron holography."""

    _signal_type = 'hologram'

    def set_microscope_parameters(self,
                                  beam_energy=None,
                                  biprism_voltage=None,
                                  tilt_stage=None):
        """Set the microscope parameters.

        If no arguments are given, raises an interactive mode to fill
        the values.

        Parameters
        ----------
        beam_energy: float
            The energy of the electron beam in keV
        biprism_voltage : float
            In volts
        tilt_stage : float
            In degrees

        Examples
        --------

        >>> s.set_microscope_parameters(beam_energy=300.)
        >>> print('Now set to %s keV' %
        >>>       s.metadata.Acquisition_instrument.
        >>>       TEM.beam_energy)

        Now set to 300.0 keV

        """
        md = self.metadata

        if beam_energy is not None:
            md.set_item("Acquisition_instrument.TEM.beam_energy", beam_energy)
        if biprism_voltage is not None:
            md.set_item("Acquisition_instrument.TEM.Biprism.voltage",
                        biprism_voltage)
        if tilt_stage is not None:
            md.set_item(
                "Acquisition_instrument.TEM.Stage.tilt_alpha",
                tilt_stage)

    def estimate_sideband_position(self,
                                   ap_cb_radius=None,
                                   sb='lower',
<<<<<<< HEAD
                                   high_cf=False,
=======
                                   high_cf=True,
>>>>>>> 545b5c15
                                   show_progressbar=False,
                                   parallel=None):
        """
        Estimates the position of the sideband and returns its position.

        Parameters
        ----------
        ap_cb_radius: float, None
            The aperture radius used to mask out the centerband.
        sb : str, optional
            Chooses which sideband is taken. 'lower' or 'upper'
        high_cf : bool, optional
            If False, the highest carrier frequency allowed for the sideband location is equal to
<<<<<<< HEAD
            half of the Nyquist frequency (Default: False).
=======
            half of the Nyquist frequency (Default: True).
>>>>>>> 545b5c15
        show_progressbar : boolean
            Shows progressbar while iterating over different slices of the signal (passes the
            parameter to map method).
        parallel : bool
            Estimate the positions in parallel

        Returns
        -------
        Signal1D instance of sideband positions (y, x), referred to the unshifted FFT.

        Examples
        --------

        >>> import hyperspy.api as hs
        >>> s = hs.datasets.example_signals.object_hologram()
        >>> sb_position = s.estimate_sideband_position()
        >>> sb_position.data

        array([124, 452])
        """

        sb_position = self.map(
            estimate_sideband_position,
            holo_sampling=(self.axes_manager.signal_axes[0].scale,
                           self.axes_manager.signal_axes[1].scale),
            central_band_mask_radius=ap_cb_radius,
            sb=sb,
            high_cf=high_cf,
            show_progressbar=show_progressbar,
            inplace=False,
            parallel=parallel,
            ragged=False)

        # Workaround to a map disfunctionality:
        sb_position.set_signal_type('signal1d')

        return sb_position

    def estimate_sideband_size(self,
                               sb_position,
                               show_progressbar=False,
                               parallel=None):
        """
        Estimates the size of the sideband and returns its size.

        Parameters
        ----------
        sb_position : :class:`~hyperspy.signals.BaseSignal
            The sideband position (y, x), referred to the non-shifted FFT.
        show_progressbar: boolean
            Shows progressbar while iterating over different slices of the signal (passes the parameter to map method).
        parallel : bool
            Estimate the sizes in parallel

        Returns
        -------
        Signal 1D instance with sideband size, referred to the unshifted FFT.

        Examples
        --------
        >>> import hyperspy.api as hs
        >>> s = hs.datasets.example_signals.object_hologram()
        >>> sb_position = s.estimate_sideband_position()
        >>> sb_size = s.estimate_sideband_size(sb_position)
        >>> sb_size.data

        array([ 68.87670143])
        """

        sb_size = sb_position.map(
            estimate_sideband_size,
            holo_shape=self.axes_manager.signal_shape[::-1],
            show_progressbar=show_progressbar,
            inplace=False,
            parallel=parallel,
            ragged=False)

        return sb_size

    def reconstruct_phase(self,
                          reference=None,
                          sb_size=None,
                          sb_smoothness=None,
                          sb_unit=None,
                          sb='lower',
                          sb_position=None,
<<<<<<< HEAD
                          high_cf=False,
=======
                          high_cf=True,
>>>>>>> 545b5c15
                          output_shape=None,
                          plotting=False,
                          show_progressbar=False,
                          store_parameters=True,
                          parallel=None):
        """Reconstruct electron holograms. Operates on multidimensional
        hyperspy signals. There are several usage schemes:
         1. Reconstruct 1d or Nd hologram without reference
         2. Reconstruct 1d or Nd hologram using single reference hologram
         3. Reconstruct Nd hologram using Nd reference hologram (applies each
         reference to each hologram in Nd stack)

         The reconstruction parameters (sb_position, sb_size, sb_smoothness)
         have to be 1d or to have same dimensionality as the hologram.

        Parameters
        ----------
        reference : ndarray, :class:`~hyperspy.signals.Signal2D, None
            Vacuum reference hologram.
        sb_size : float, ndarray, :class:`~hyperspy.signals.BaseSignal, None
            Sideband radius of the aperture in corresponding unit (see
            'sb_unit'). If None, the radius of the aperture is set to 1/3 of
            the distance between sideband and center band.
        sb_smoothness : float, ndarray, :class:`~hyperspy.signals.BaseSignal, None
            Smoothness of the aperture in the same unit as sb_size.
        sb_unit : str, None
            Unit of the two sideband parameters 'sb_size' and 'sb_smoothness'.
            Default: None - Sideband size given in pixels
            'nm': Size and smoothness of the aperture are given in 1/nm.
            'mrad': Size and smoothness of the aperture are given in mrad.
        sb : str, None
            Select which sideband is selected. 'upper' or 'lower'.
        sb_position : tuple, :class:`~hyperspy.signals.Signal1D, None
            The sideband position (y, x), referred to the non-shifted FFT. If
            None, sideband is determined automatically from FFT.
        high_cf : bool, optional
            If False, the highest carrier frequency allowed for the sideband location is equal to
<<<<<<< HEAD
            half of the Nyquist frequency (Default: False).
=======
            half of the Nyquist frequency (Default: True).
>>>>>>> 545b5c15
        output_shape: tuple, None
            Choose a new output shape. Default is the shape of the input
            hologram. The output shape should not be larger than the input
            shape.
        plotting : boolean
            Shows details of the reconstruction (i.e. SB selection).
        show_progressbar : boolean
            Shows progressbar while iterating over different slices of the
            signal (passes the parameter to map method).
        parallel : bool
            Run the reconstruction in parallel
        store_parameters : boolean
            Store reconstruction parameters in metadata

        Returns
        -------
        wave : :class:`~hyperspy.signals.WaveImage
            Reconstructed electron wave. By default object wave is devided by
            reference wave

        Examples
        --------
        >>> import hyperspy.api as hs
        >>> s = hs.datasets.example_signals.object_hologram()
        >>> sb_position = s.estimate_sideband_position()
        >>> sb_size = s.estimate_sideband_size(sb_position)
        >>> sb_size.data
        >>> wave = s.reconstruct_phase(sb_position=sb_position, sb_size=sb_size)

        """

        # TODO: Use defaults for choosing sideband, smoothness, relative filter
        # size and output shape if not provided
        # TODO: Plot FFT with marked SB and SB filter if plotting is enabled

        # Parsing reference:
        if not isinstance(reference, HologramImage):
            if isinstance(reference, Signal2D):
                if (not reference.axes_manager.navigation_shape ==
                        self.axes_manager.navigation_shape and
                        reference.axes_manager.navigation_size):

                    raise ValueError('The navigation dimensions of object and'
                                     'reference holograms do not match')

                _logger.warning('The reference image signal type is not '
                                'HologramImage. It will be converted to '
                                'HologramImage automatically.')
                reference.set_signal_type('hologram')
            elif reference is not None:
                reference = HologramImage(reference)
                if isinstance(reference.data, daArray):
                    reference = reference.as_lazy()

        # Testing match of navigation axes of reference and self
        # (exception: reference nav_dim=1):
        if (reference and not reference.axes_manager.navigation_shape ==
                self.axes_manager.navigation_shape and
                reference.axes_manager.navigation_size):

            raise ValueError('The navigation dimensions of object and '
                             'reference holograms do not match')

        if reference and not reference.axes_manager.signal_shape == self.axes_manager.signal_shape:

            raise ValueError('The signal dimensions of object and reference'
                             ' holograms do not match')

        # Parsing sideband position:
        if sb_position is None:
            _logger.warning('Sideband position is not specified. The sideband '
                            'will be found automatically which may cause '
                            'wrong results.')
            if reference is None:
                sb_position = self.estimate_sideband_position(
                    sb=sb, high_cf=high_cf, parallel=parallel)
            else:
                sb_position = reference.estimate_sideband_position(
                    sb=sb, high_cf=high_cf, parallel=parallel)

        else:
            if isinstance(sb_position, BaseSignal) and \
               not sb_position._signal_dimension == 1:
                raise ValueError('sb_position dimension has to be 1')

            if not isinstance(sb_position, Signal1D):
                sb_position = Signal1D(sb_position)
                if isinstance(sb_position.data, daArray):
                    sb_position = sb_position.as_lazy()

            if not sb_position.axes_manager.signal_size == 2:
                raise ValueError('sb_position should to have signal size of 2')

        if sb_position.axes_manager.navigation_size != self.axes_manager.navigation_size:
            if sb_position.axes_manager.navigation_size:
                raise ValueError('Sideband position dimensions do not match'
                                 ' neither reference nor hologram dimensions.')
            # sb_position navdim=0, therefore map function should not iterate:
            else:
                sb_position_temp = sb_position.data
        else:
            sb_position_temp = sb_position.deepcopy()

        # Parsing sideband size

        # Default value is 1/2 distance between sideband and central band
        if sb_size is None:
            if reference is None:
                sb_size = self.estimate_sideband_size(
                    sb_position, parallel=parallel)
            else:
                sb_size = reference.estimate_sideband_size(
                    sb_position, parallel=parallel)
        else:
            if not isinstance(sb_size, BaseSignal):
                if isinstance(sb_size,
                              (np.ndarray, daArray)) and sb_size.size > 1:
                    # transpose if np.array of multiple instances
                    sb_size = BaseSignal(sb_size).T
                else:
                    sb_size = BaseSignal(sb_size)
                if isinstance(sb_size.data, daArray):
                    sb_size = sb_size.as_lazy()

        if sb_size.axes_manager.navigation_size != self.axes_manager.navigation_size:
            if sb_size.axes_manager.navigation_size:
                raise ValueError('Sideband size dimensions do not match '
                                 'neither reference nor hologram dimensions.')
            # sb_position navdim=0, therefore map function should not iterate:
            else:
                sb_size_temp = np.float64(sb_size.data)
        else:
            sb_size_temp = sb_size.deepcopy()

        # Standard edge smoothness of sideband aperture 5% of sb_size
        if sb_smoothness is None:
            sb_smoothness = sb_size * 0.05
        else:
            if not isinstance(sb_smoothness, BaseSignal):
                if isinstance(
                    sb_smoothness,
                        (np.ndarray, daArray)) and sb_smoothness.size > 1:
                    sb_smoothness = BaseSignal(sb_smoothness).T
                else:
                    sb_smoothness = BaseSignal(sb_smoothness)
                if isinstance(sb_smoothness.data, daArray):
                    sb_smoothness = sb_smoothness.as_lazy()

        if sb_smoothness.axes_manager.navigation_size != self.axes_manager.navigation_size:
            if sb_smoothness.axes_manager.navigation_size:
                raise ValueError('Sideband smoothness dimensions do not match'
                                 ' neither reference nor hologram '
                                 'dimensions.')
            # sb_position navdim=0, therefore map function should not iterate
            # it:
            else:
                sb_smoothness_temp = np.float64(sb_smoothness.data)
        else:
            sb_smoothness_temp = sb_smoothness.deepcopy()

        # Convert sideband size from 1/nm or mrad to pixels
        if sb_unit == 'nm':
            f_sampling = np.divide(
                1,
                [a * b for a, b in
                 zip(self.axes_manager.signal_shape,
                     (self.axes_manager.signal_axes[0].scale,
                      self.axes_manager.signal_axes[1].scale))]
            )
            sb_size_temp = sb_size_temp / np.mean(f_sampling)
            sb_smoothness_temp = sb_smoothness_temp / np.mean(f_sampling)
        elif sb_unit == 'mrad':
            f_sampling = np.divide(
                1,
                [a * b for a, b in
                 zip(self.axes_manager.signal_shape,
                     (self.axes_manager.signal_axes[0].scale,
                      self.axes_manager.signal_axes[1].scale))]
            )
            try:
                ht = self.metadata.Acquisition_instrument.TEM.beam_energy
            except:
                raise AttributeError("Please define the beam energy."
                                     "You can do this e.g. by using the "
                                     "set_microscope_parameters method")

            momentum = 2 * constants.m_e * constants.elementary_charge * ht * \
                1000 * (1 + constants.elementary_charge * ht *
                        1000 / (2 * constants.m_e * constants.c ** 2))
            wavelength = constants.h / np.sqrt(momentum) * 1e9  # in nm
            sb_size_temp = sb_size_temp / (1000 * wavelength *
                                           np.mean(f_sampling))
            sb_smoothness_temp = sb_smoothness_temp / (1000 * wavelength *
                                                       np.mean(f_sampling))

        # Find output shape:
        if output_shape is None:
            # Future improvement will give a possibility to choose
            # if sb_size.axes_manager.navigation_size > 0:
            #     output_shape = (np.int(sb_size.inav[0].data*2), np.int(sb_size.inav[0].data*2))
            # else:
            #     output_shape = (np.int(sb_size.data*2), np.int(sb_size.data*2))
            output_shape = self.axes_manager.signal_shape
            output_shape = output_shape[::-1]

        # Logging the reconstruction parameters if appropriate:
        _logger.info('Sideband position in pixels: {}'.format(sb_position))
        _logger.info('Sideband aperture radius in pixels: {}'.format(sb_size))
        _logger.info('Sideband aperture smoothness in pixels: {}'.format(
            sb_smoothness))

        # Reconstructing object electron wave:

        # Checking if reference is a single image, which requires sideband
        # parameters as a nparray to avoid iteration trough those:
        wave_object = self.map(
            reconstruct,
            holo_sampling=(self.axes_manager.signal_axes[0].scale,
                           self.axes_manager.signal_axes[1].scale),
            sb_size=sb_size_temp,
            sb_position=sb_position_temp,
            sb_smoothness=sb_smoothness_temp,
            high_cf=high_cf,
            output_shape=output_shape,
            plotting=plotting,
            show_progressbar=show_progressbar,
            inplace=False,
            parallel=parallel,
            ragged=False)

        # Reconstructing reference wave and applying it (division):
        if reference is None:
            wave_reference = 1
        # case when reference is 1d
        elif reference.axes_manager.navigation_size != self.axes_manager.navigation_size:

            # Prepare parameters for reconstruction of the reference wave:

            if reference.axes_manager.navigation_size == 0 and \
               sb_position.axes_manager.navigation_size > 0:
                # 1d reference, but parameters are multidimensional
                sb_position_ref = _first_nav_pixel_data(sb_position_temp)
            else:
                sb_position_ref = sb_position_temp

            if reference.axes_manager.navigation_size == 0 and \
               sb_size.axes_manager.navigation_size > 0:
                # 1d reference, but parameters are multidimensional
                sb_size_ref = _first_nav_pixel_data(sb_size_temp)
            else:
                sb_size_ref = sb_size_temp

            if reference.axes_manager.navigation_size == 0 and \
               sb_smoothness.axes_manager.navigation_size > 0:
                # 1d reference, but parameters are multidimensional
                sb_smoothness_ref = np.float64(
                    _first_nav_pixel_data(sb_smoothness_temp))
            else:
                sb_smoothness_ref = sb_smoothness_temp
            #

            wave_reference = reference.map(
                reconstruct,
                holo_sampling=(self.axes_manager.signal_axes[0].scale,
                               self.axes_manager.signal_axes[1].scale),
                sb_size=sb_size_ref,
                sb_position=sb_position_ref,
                sb_smoothness=sb_smoothness_ref,
                high_cf=high_cf,
                output_shape=output_shape,
                plotting=plotting,
                show_progressbar=show_progressbar,
                inplace=False,
                parallel=parallel,
                ragged=False)

        else:
            wave_reference = reference.map(
                reconstruct,
                holo_sampling=(self.axes_manager.signal_axes[0].scale,
                               self.axes_manager.signal_axes[1].scale),
                sb_size=sb_size_temp,
                sb_position=sb_position_temp,
                sb_smoothness=sb_smoothness_temp,
                high_cf=high_cf,
                output_shape=output_shape,
                plotting=plotting,
                show_progressbar=show_progressbar,
                inplace=False,
                parallel=parallel,
                ragged=False)

        wave_image = wave_object / wave_reference

        # New signal is a complex
        wave_image.set_signal_type('complex_signal2d')

        wave_image.axes_manager.signal_axes[0].scale = \
            self.axes_manager.signal_axes[0].scale * \
            self.axes_manager.signal_shape[0] / output_shape[1]
        wave_image.axes_manager.signal_axes[1].scale = \
            self.axes_manager.signal_axes[1].scale * \
            self.axes_manager.signal_shape[1] / output_shape[0]

        # Reconstruction parameters are stored in
        # holo_reconstruction_parameters:

        if store_parameters:
            rec_param_dict = OrderedDict(
                [('sb_position', sb_position_temp), ('sb_size', sb_size_temp),
                 ('sb_units', sb_unit), ('sb_smoothness', sb_smoothness_temp)])
            wave_image.metadata.Signal.add_node('Holography')
            wave_image.metadata.Signal.Holography.add_node(
                'Reconstruction_parameters')
            wave_image.metadata.Signal.Holography.Reconstruction_parameters.add_dictionary(
                rec_param_dict)
            _logger.info('Reconstruction parameters stored in metadata')

        return wave_image


class LazyHologramImage(LazySignal, HologramImage):

    _lazy = True<|MERGE_RESOLUTION|>--- conflicted
+++ resolved
@@ -86,11 +86,7 @@
     def estimate_sideband_position(self,
                                    ap_cb_radius=None,
                                    sb='lower',
-<<<<<<< HEAD
-                                   high_cf=False,
-=======
                                    high_cf=True,
->>>>>>> 545b5c15
                                    show_progressbar=False,
                                    parallel=None):
         """
@@ -104,11 +100,7 @@
             Chooses which sideband is taken. 'lower' or 'upper'
         high_cf : bool, optional
             If False, the highest carrier frequency allowed for the sideband location is equal to
-<<<<<<< HEAD
-            half of the Nyquist frequency (Default: False).
-=======
             half of the Nyquist frequency (Default: True).
->>>>>>> 545b5c15
         show_progressbar : boolean
             Shows progressbar while iterating over different slices of the signal (passes the
             parameter to map method).
@@ -195,11 +187,7 @@
                           sb_unit=None,
                           sb='lower',
                           sb_position=None,
-<<<<<<< HEAD
-                          high_cf=False,
-=======
                           high_cf=True,
->>>>>>> 545b5c15
                           output_shape=None,
                           plotting=False,
                           show_progressbar=False,
@@ -237,11 +225,7 @@
             None, sideband is determined automatically from FFT.
         high_cf : bool, optional
             If False, the highest carrier frequency allowed for the sideband location is equal to
-<<<<<<< HEAD
-            half of the Nyquist frequency (Default: False).
-=======
             half of the Nyquist frequency (Default: True).
->>>>>>> 545b5c15
         output_shape: tuple, None
             Choose a new output shape. Default is the shape of the input
             hologram. The output shape should not be larger than the input
@@ -464,7 +448,6 @@
             sb_size=sb_size_temp,
             sb_position=sb_position_temp,
             sb_smoothness=sb_smoothness_temp,
-            high_cf=high_cf,
             output_shape=output_shape,
             plotting=plotting,
             show_progressbar=show_progressbar,
@@ -510,7 +493,6 @@
                 sb_size=sb_size_ref,
                 sb_position=sb_position_ref,
                 sb_smoothness=sb_smoothness_ref,
-                high_cf=high_cf,
                 output_shape=output_shape,
                 plotting=plotting,
                 show_progressbar=show_progressbar,
@@ -526,7 +508,6 @@
                 sb_size=sb_size_temp,
                 sb_position=sb_position_temp,
                 sb_smoothness=sb_smoothness_temp,
-                high_cf=high_cf,
                 output_shape=output_shape,
                 plotting=plotting,
                 show_progressbar=show_progressbar,
