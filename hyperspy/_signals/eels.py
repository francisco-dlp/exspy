--- conflicted
+++ resolved
@@ -345,18 +345,6 @@
         if isinstance(threshold, numbers.Number):
             I0 = self.isig[:threshold].integrate1D(-1)
         else:
-<<<<<<< HEAD
-            I0 = self._get_navigation_signal()
-            I0.axes_manager.set_signal_dimension(0)
-            with progressbar(total=self.axes_manager.navigation_size,
-                             disable=not show_progressbar,
-                             leave=True) as pbar:
-                for i, (i0, th, s) in enumerate(zip(I0._iterate_signal(),
-                                                threshold._iterate_signal(),
-                                                self)):
-                    if np.isnan(th[0]):
-                        i0[:] = np.nan
-=======
             ax = self.axes_manager.signal_axes[0]
             # I0 = self._get_navigation_signal()
             # I0.axes_manager.set_signal_dimension(0)
@@ -375,7 +363,6 @@
                     data = data[:ind]
                     if binned:
                         return data.sum()
->>>>>>> 3f29d48e
                     else:
                         from scipy.integrate import simps
                         axis = ax.axis[:ind]
@@ -1345,7 +1332,6 @@
                           dictionary=dictionary)
         return model
 
-<<<<<<< HEAD
     def Linear_bin(self, scale, crop=True):
 
         """
@@ -1418,7 +1404,6 @@
                     *= scale[i]
 
         return m
-=======
 
 class LazyEELSSpectrum(EELSSpectrum_mixin, LazySignal1D):
 
@@ -1427,5 +1412,4 @@
 
 class EELSSpectrum(EELSSpectrum_mixin, Signal1D):
 
-    pass
->>>>>>> 3f29d48e
+    pass