--- conflicted
+++ resolved
@@ -50,15 +50,9 @@
             '`set_signal_type("EDS_SEM")` instead',
             DeprecationWarning)
         if microscope is None:
-<<<<<<< HEAD
-            if self.metadata.signal_type == 'EDS_SEM':
-                microscope = 'SEM'
-            elif self.metadata.signal_type == 'EDS_TEM':
-=======
             if self.metadata.Signal.signal_type == 'EDS_SEM':
                 microscope = 'SEM'
             elif self.metadata.Signal.signal_type == 'EDS_TEM':
->>>>>>> fba81104
                 microscope = 'TEM'
             else:
                 microscope = 'TEM'
@@ -79,15 +73,9 @@
         #from hyperspy._signals.eds_tem import EDSTEMSpectrum
         #from hyperspy._signals.eds_sem import EDSSEMSpectrum
         # if microscope == None:
-<<<<<<< HEAD
-            # if self.metadata.signal_type == 'EDS_SEM':
-                #microscope = 'SEM'
-            # elif self.metadata.signal_type == 'EDS_TEM':
-=======
             # if self.metadata.Signal.signal_type == 'EDS_SEM':
                 #microscope = 'SEM'
             # elif self.metadata.Signal.signal_type == 'EDS_TEM':
->>>>>>> fba81104
                 #microscope = 'TEM'
             # else:
                 # raise ValueError("Set a microscope. Valid microscopes "
@@ -123,10 +111,6 @@
             raise DataDimensionError(
                 "A Signal dimension must be >= 2 to be converted to an Image")
         im = self.rollaxis(-1 + 3j, 0 + 3j)
-<<<<<<< HEAD
-        im.metadata.record_by = "image"
-=======
         im.metadata.Signal.record_by = "image"
->>>>>>> fba81104
         im._assign_subclass()
         return im