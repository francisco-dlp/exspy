# -*- coding: utf-8 -*-
# Copyright 2007-2016 The HyperSpy developers
#
# This file is part of  HyperSpy.
#
#  HyperSpy is free software: you can redistribute it and/or modify
# it under the terms of the GNU General Public License as published by
# the Free Software Foundation, either version 3 of the License, or
# (at your option) any later version.
#
#  HyperSpy is distributed in the hope that it will be useful,
# but WITHOUT ANY WARRANTY; without even the implied warranty of
# MERCHANTABILITY or FITNESS FOR A PARTICULAR PURPOSE.  See the
# GNU General Public License for more details.
#
# You should have received a copy of the GNU General Public License
# along with  HyperSpy.  If not, see <http://www.gnu.org/licenses/>.


import traits.api as t
import numpy as np
from scipy import constants
from hyperspy import utils
from hyperspy._signals.eds import (EDSSpectrum, LazyEDSSpectrum)
from hyperspy.decorators import only_interactive
from hyperspy.gui.eds import TEMParametersUI
from hyperspy.defaults_parser import preferences
import hyperspy.gui.messages as messagesui
from hyperspy.misc.eds import utils as utils_eds
import warnings


<<<<<<< HEAD
class EDSTEM_mixin:
=======
class EDSTEMSpectrum(EDSSpectrum):

>>>>>>> f4ad403f
    _signal_type = "EDS_TEM"

    def __init__(self, *args, **kwards):
        super().__init__(*args, **kwards)
        # Attributes defaults
        if 'Acquisition_instrument.TEM.Detector.EDS' not in self.metadata:
            if 'Acquisition_instrument.SEM.Detector.EDS' in self.metadata:
                self.metadata.set_item(
                    "Acquisition_instrument.TEM",
                    self.metadata.Acquisition_instrument.SEM)
                del self.metadata.Acquisition_instrument.SEM
        self._set_default_param()

    def _set_default_param(self):
        """Set to value to default (defined in preferences)
        """

        mp = self.metadata
        mp.Signal.signal_type = "EDS_TEM"

        mp = self.metadata
        if "Acquisition_instrument.TEM.tilt_stage" not in mp:
            mp.set_item(
                "Acquisition_instrument.TEM.tilt_stage",
                preferences.EDS.eds_tilt_stage)
        if "Acquisition_instrument.TEM.Detector.EDS.elevation_angle" not in mp:
            mp.set_item(
                "Acquisition_instrument.TEM.Detector.EDS.elevation_angle",
                preferences.EDS.eds_detector_elevation)
        if "Acquisition_instrument.TEM.Detector.EDS.energy_resolution_MnKa"\
                not in mp:
            mp.set_item("Acquisition_instrument.TEM.Detector.EDS." +
                        "energy_resolution_MnKa",
                        preferences.EDS.eds_mn_ka)
        if "Acquisition_instrument.TEM.Detector.EDS.azimuth_angle" not in mp:
            mp.set_item(
                "Acquisition_instrument.TEM.Detector.EDS.azimuth_angle",
                preferences.EDS.eds_detector_azimuth)

    def set_microscope_parameters(self,
                                  beam_energy=None,
                                  live_time=None,
                                  tilt_stage=None,
                                  azimuth_angle=None,
                                  elevation_angle=None,
                                  energy_resolution_MnKa=None,
                                  beam_current=None,
                                  probe_area=None,
                                  real_time=None):
        """Set the microscope parameters.

        If no arguments are given, raises an interactive mode to fill
        the values.

        Parameters
        ----------
        beam_energy: float
            The energy of the electron beam in keV
        live_time : float
            In seconds
        tilt_stage : float
            In degree
        azimuth_angle : float
            In degree
        elevation_angle : float
            In degree
        energy_resolution_MnKa : float
            In eV
        beam_current: float
            In nA
        probe_area: float
            In nm^2
        real_time: float
            In seconds

        Examples
        --------
        >>> s = hs.datasets.example_signals.EDS_TEM_Spectrum()
        >>> print(s.metadata.Acquisition_instrument.
        >>>       TEM.Detector.EDS.energy_resolution_MnKa)
        >>> s.set_microscope_parameters(energy_resolution_MnKa=135.)
        >>> print(s.metadata.Acquisition_instrument.
        >>>       TEM.Detector.EDS.energy_resolution_MnKa)
        133.312296
        135.0

        """
        md = self.metadata

        if beam_energy is not None:
            md.set_item("Acquisition_instrument.TEM.beam_energy ", beam_energy)
        if live_time is not None:
            md.set_item(
                "Acquisition_instrument.TEM.Detector.EDS.live_time",
                live_time)
        if tilt_stage is not None:
            md.set_item("Acquisition_instrument.TEM.tilt_stage", tilt_stage)
        if azimuth_angle is not None:
            md.set_item(
                "Acquisition_instrument.TEM.Detector.EDS.azimuth_angle",
                azimuth_angle)
        if elevation_angle is not None:
            md.set_item(
                "Acquisition_instrument.TEM.Detector.EDS.elevation_angle",
                elevation_angle)
        if energy_resolution_MnKa is not None:
            md.set_item(
                "Acquisition_instrument.TEM.Detector.EDS." +
                "energy_resolution_MnKa",
                energy_resolution_MnKa)
        if beam_current is not None:
            md.set_item(
                "Acquisition_instrument.TEM.beam_current",
                beam_current)
        if probe_area is not None:
            md.set_item(
                "Acquisition_instrument.TEM.probe_area",
                probe_area)
        if real_time is not None:
            md.set_item(
                "Acquisition_instrument.TEM.Detector.EDS.real_time",
                real_time)

        if set([beam_energy, live_time, tilt_stage, azimuth_angle,
                elevation_angle, energy_resolution_MnKa]) == {None}:
            self._are_microscope_parameters_missing()

    @only_interactive
    def _set_microscope_parameters(self):
        tem_par = TEMParametersUI()
        mapping = {
            'Acquisition_instrument.TEM.beam_energy':
            'tem_par.beam_energy',
            'Acquisition_instrument.TEM.tilt_stage':
            'tem_par.tilt_stage',
            'Acquisition_instrument.TEM.Detector.EDS.live_time':
            'tem_par.live_time',
            'Acquisition_instrument.TEM.Detector.EDS.azimuth_angle':
            'tem_par.azimuth_angle',
            'Acquisition_instrument.TEM.Detector.EDS.elevation_angle':
            'tem_par.elevation_angle',
            'Acquisition_instrument.TEM.Detector.EDS.energy_resolution_MnKa':
            'tem_par.energy_resolution_MnKa',
            'Acquisition_instrument.TEM.beam_current':
            'tem_par.beam_current',
            'Acquisition_instrument.TEM.probe_area':
            'tem_par.probe_area',
            'Acquisition_instrument.TEM.Detector.EDS.real_time':
            'tem_par.real_time', }
        for key, value in mapping.items():
            if self.metadata.has_item(key):
                exec('%s = self.metadata.%s' % (value, key))
        tem_par.edit_traits()

        mapping = {
            'Acquisition_instrument.TEM.beam_energy':
            tem_par.beam_energy,
            'Acquisition_instrument.TEM.tilt_stage':
            tem_par.tilt_stage,
            'Acquisition_instrument.TEM.Detector.EDS.live_time':
            tem_par.live_time,
            'Acquisition_instrument.TEM.Detector.EDS.azimuth_angle':
            tem_par.azimuth_angle,
            'Acquisition_instrument.TEM.Detector.EDS.elevation_angle':
            tem_par.elevation_angle,
            'Acquisition_instrument.TEM.Detector.EDS.energy_resolution_MnKa':
            tem_par.energy_resolution_MnKa,
            'Acquisition_instrument.TEM.beam_current':
            tem_par.beam_current,
            'Acquisition_instrument.TEM.probe_area':
            tem_par.probe_area,
            'Acquisition_instrument.TEM.Detector.EDS.real_time':
            tem_par.real_time, }

        for key, value in mapping.items():
            if value != t.Undefined:
                self.metadata.set_item(key, value)
        self._are_microscope_parameters_missing()

    def _are_microscope_parameters_missing(self):
        """Check if the EDS parameters necessary for quantification
        are defined in metadata. Raise in interactive mode
         an UI item to fill or change the values"""
        must_exist = (
            'Acquisition_instrument.TEM.beam_energy',
            'Acquisition_instrument.TEM.Detector.EDS.live_time',)

        missing_parameters = []
        for item in must_exist:
            exists = self.metadata.has_item(item)
            if exists is False:
                missing_parameters.append(item)
        if missing_parameters:
            if preferences.General.interactive is True:
                par_str = "The following parameters are missing:\n"
                for par in missing_parameters:
                    par_str += '%s\n' % par
                par_str += 'Please set them in the following wizard'
                is_ok = messagesui.information(par_str)
                if is_ok:
                    self._set_microscope_parameters()
                else:
                    return True
            else:
                return True
        else:
            return False

    def get_calibration_from(self, ref, nb_pix=1):
        """Copy the calibration and all metadata of a reference.

        Primary use: To add a calibration to ripple file from INCA
        software

        Parameters
        ----------
        ref : signal
            The reference contains the calibration in its
            metadata
        nb_pix : int
            The live time (real time corrected from the "dead time")
            is divided by the number of pixel (spectrums), giving an
            average live time.

        Examples
        --------
        >>> ref = hs.datasets.example_signals.EDS_TEM_Spectrum()
        >>> s = hs.signals.EDSTEMSpectrum(
        >>>     hs.datasets.example_signals.EDS_TEM_Spectrum().data)
        >>> print(s.axes_manager[0].scale)
        >>> s.get_calibration_from(ref)
        >>> print(s.axes_manager[0].scale)
        1.0
        0.020028

        """

        self.original_metadata = ref.original_metadata.deepcopy()
        # Setup the axes_manager
        ax_m = self.axes_manager.signal_axes[0]
        ax_ref = ref.axes_manager.signal_axes[0]
        ax_m.scale = ax_ref.scale
        ax_m.units = ax_ref.units
        ax_m.offset = ax_ref.offset

        # Setup metadata
        if 'Acquisition_instrument.TEM' in ref.metadata:
            mp_ref = ref.metadata.Acquisition_instrument.TEM
        elif 'Acquisition_instrument.SEM' in ref.metadata:
            mp_ref = ref.metadata.Acquisition_instrument.SEM
        else:
            raise ValueError("The reference has no metadata." +
                             "Acquisition_instrument.TEM" +
                             "\n or metadata.Acquisition_instrument.SEM ")

        mp = self.metadata
        mp.Acquisition_instrument.TEM = mp_ref.deepcopy()
        if mp_ref.has_item("Detector.EDS.live_time"):
            mp.Acquisition_instrument.TEM.Detector.EDS.live_time = \
                mp_ref.Detector.EDS.live_time / nb_pix

    def quantification(self,
                       intensities,
                       method,
                       factors='auto',
                       composition_units='atomic',
                       navigation_mask=1.0,
                       closing=True,
                       plot_result=False,
                       **kwargs):
        """
        Quantification using Cliff-Lorimer, the zeta-factor method, or
        ionization cross sections.

        Parameters
        ----------
        intensities: list of signal
            the intensitiy for each X-ray lines.
        method: 'CL' or 'zeta' or 'cross_section'
            Set the quantification method: Cliff-Lorimer, zeta-factor, or
            ionization cross sections.
        factors: list of float
            The list of kfactors, zeta-factors or cross sections in same order
            as intensities. Note that intensities provided by Hyperspy are
            sorted by the alphabetical order of the X-ray lines.
            eg. factors =[0.982, 1.32, 1.60] for ['Al_Ka', 'Cr_Ka', 'Ni_Ka'].
        composition_units: 'weight' or 'atomic'
            The quantification returns the composition in atomic percent by
            default, but can also return weight percent if specified.
        navigation_mask : None or float or signal
            The navigation locations marked as True are not used in the
            quantification. If int is given the vacuum_mask method is used to
            generate a mask with the int value as threhsold.
            Else provides a signal with the navigation shape.
        closing: bool
            If true, applied a morphologic closing to the mask obtained by
            vacuum_mask.
        plot_result : bool
            If True, plot the calculated composition. If the current
            object is a single spectrum it prints the result instead.
        kwargs
            The extra keyword arguments are passed to plot.

        Returns
        ------
        A list of quantified elemental maps (signal) giving the composition of
        the sample in weight or atomic percent.

        If the method is 'zeta' this function also returns the mass thickness
        profile for the data.

        If the method is 'cross_section' this function also returns the atom
        counts for each element.

        Examples
        --------
        >>> s = hs.datasets.example_signals.EDS_TEM_Spectrum()
        >>> s.add_lines()
        >>> kfactors = [1.450226, 5.075602] #For Fe Ka and Pt La
        >>> bw = s.estimate_background_windows(line_width=[5.0, 2.0])
        >>> s.plot(background_windows=bw)
        >>> intensities = s.get_lines_intensity(background_windows=bw)
        >>> res = s.quantification(intensities, kfactors, plot_result=True,
        >>>                        composition_units='atomic')
        Fe (Fe_Ka): Composition = 15.41 atomic percent
        Pt (Pt_La): Composition = 84.59 atomic percent

        See also
        --------
        vacuum_mask
        """
        if isinstance(navigation_mask, float):
            navigation_mask = self.vacuum_mask(navigation_mask, closing).data
        elif navigation_mask is not None:
            navigation_mask = navigation_mask.data
        xray_lines = self.metadata.Sample.xray_lines
        composition = utils.stack(intensities)
        if method == 'CL':
            composition.data = utils_eds.quantification_cliff_lorimer(
                composition.data, kfactors=factors,
                mask=navigation_mask) * 100.
        elif method == 'zeta':
            results = utils_eds.quantification_zeta_factor(
                composition.data, zfactors=factors,
                dose=self._get_dose(method))
            composition.data = results[0] * 100.
            mass_thickness = intensities[0].deepcopy()
            mass_thickness.data = results[1]
            mass_thickness.metadata.General.title = 'Mass thickness'
        elif method == 'cross_section':
            results = utils_eds.quantification_cross_section(
                composition.data,
                cross_sections=factors,
                dose=self._get_dose(method))
            composition.data = results[0] * 100
            number_of_atoms = utils.stack(intensities)
            number_of_atoms.data = results[1]
            number_of_atoms = number_of_atoms.split()
        else:
            raise ValueError('Please specify method for quantification,'
                             'as \'CL\', \'zeta\' or \'cross_section\'')
        composition = composition.split()
        if composition_units == 'atomic':
            if method != 'cross_section':
                composition = utils.material.weight_to_atomic(composition)
        else:
            if method == 'cross_section':
                composition = utils.material.atomic_to_weight(composition)
        for i, xray_line in enumerate(xray_lines):
            element, line = utils_eds._get_element_and_line(xray_line)
            composition[i].metadata.General.title = composition_units + \
                ' percent of ' + element
            composition[i].metadata.set_item("Sample.elements", ([element]))
            composition[i].metadata.set_item(
                "Sample.xray_lines", ([xray_line]))
            if plot_result and \
                    composition[i].axes_manager.signal_dimension == 0:
                print("%s (%s): Composition = %.2f %s percent"
                      % (element, xray_line, composition[i].data,
                         composition_units))
        if method == 'cross_section':
            for i, xray_line in enumerate(xray_lines):
                element, line = utils_eds._get_element_and_line(xray_line)
                number_of_atoms[i].metadata.General.title = \
                    'atom counts of ' + element
                number_of_atoms[i].metadata.set_item("Sample.elements",
                                                     ([element]))
                number_of_atoms[i].metadata.set_item(
                    "Sample.xray_lines", ([xray_line]))
        if plot_result and composition[i].axes_manager.signal_dimension != 0:
            utils.plot.plot_signals(composition, **kwargs)
        if method == 'zeta':
            self.metadata.set_item("Sample.mass_thickness", mass_thickness)
            return composition, mass_thickness
        elif method == 'cross_section':
            return composition, number_of_atoms
        elif method == 'CL':
            return composition
        else:
            raise ValueError('Please specify method for quantification, as \
            ''CL\', \'zeta\' or \'cross_section\'')

    def vacuum_mask(self, threshold=1.0, closing=True, opening=False):
        """
        Generate mask of the vacuum region

        Parameters
        ----------
        threshold: float
            For a given pixel, maximum value in the energy axis below which the
            pixel is considered as vacuum.
        closing: bool
            If true, applied a morphologic closing to the mask
        opnening: bool
            If true, applied a morphologic opening to the mask

        Examples
        --------
        >>> # Simulate a spectrum image with vacuum region
        >>> s = hs.datasets.example_signals.EDS_TEM_Spectrum()
        >>> s_vac = hs.signals.BaseSignal(
                np.ones_like(s.data, dtype=float))*0.005
        >>> s_vac.add_poissonian_noise()
        >>> si = hs.stack([s]*3 + [s_vac])
        >>> si.vacuum_mask().data
        array([False, False, False,  True], dtype=bool)

        Return
        ------
        mask: signal
            The mask of the region
        """
        from scipy.ndimage.morphology import binary_dilation, binary_erosion
        mask = (self.max(-1) <= threshold)
        if closing:
            mask.data = binary_dilation(mask.data, border_value=0)
            mask.data = binary_erosion(mask.data, border_value=1)
        if opening:
            mask.data = binary_erosion(mask.data, border_value=1)
            mask.data = binary_dilation(mask.data, border_value=0)
        return mask

    def decomposition(self,
                      normalize_poissonian_noise=True,
                      navigation_mask=1.0,
                      closing=True,
                      *args,
                      **kwargs):
        """
        Decomposition with a choice of algorithms

        The results are stored in self.learning_results

        Parameters
        ----------
        normalize_poissonian_noise : bool
            If True, scale the SI to normalize Poissonian noise
        navigation_mask : None or float or boolean numpy array
            The navigation locations marked as True are not used in the
            decomposition. If float is given the vacuum_mask method is used to
            generate a mask with the float value as threshold.
        closing: bool
            If true, applied a morphologic closing to the maks obtained by
            vacuum_mask.
        algorithm : 'svd' | 'fast_svd' | 'mlpca' | 'fast_mlpca' | 'nmf' |
            'sparse_pca' | 'mini_batch_sparse_pca'
        output_dimension : None or int
            number of components to keep/calculate
        centre : None | 'variables' | 'trials'
            If None no centring is applied. If 'variable' the centring will be
            performed in the variable axis. If 'trials', the centring will be
            performed in the 'trials' axis. It only has effect when using the
            svd or fast_svd algorithms
        auto_transpose : bool
            If True, automatically transposes the data to boost performance.
            Only has effect when using the svd of fast_svd algorithms.
        signal_mask : boolean numpy array
            The signal locations marked as True are not used in the
            decomposition.
        var_array : numpy array
            Array of variance for the maximum likelihood PCA algorithm
        var_func : function or numpy array
            If function, it will apply it to the dataset to obtain the
            var_array. Alternatively, it can a an array with the coefficients
            of a polynomial.
        polyfit :
        reproject : None | signal | navigation | both
            If not None, the results of the decomposition will be projected in
            the selected masked area.

        Examples
        --------
        >>> s = hs.datasets.example_signals.EDS_TEM_Spectrum()
        >>> si = hs.stack([s]*3)
        >>> si.change_dtype(float)
        >>> si.decomposition()

        See also
        --------
        vacuum_mask
        """
        if isinstance(navigation_mask, float):
            navigation_mask = self.vacuum_mask(navigation_mask, closing).data
        super().decomposition(
            normalize_poissonian_noise=normalize_poissonian_noise,
            navigation_mask=navigation_mask, *args, **kwargs)
        self.learning_results.loadings = np.nan_to_num(
            self.learning_results.loadings)

    def create_model(self, auto_background=True, auto_add_lines=True,
                     *args, **kwargs):
        """Create a model for the current TEM EDS data.

        Parameters
        ----------
        auto_background : boolean, default True
            If True, adds automatically a polynomial order 6 to the model,
            using the edsmodel.add_polynomial_background method.
        auto_add_lines : boolean, default True
            If True, automatically add Gaussians for all X-rays generated in
            the energy range by an element using the edsmodel.add_family_lines
            method.
        dictionary : {None, dict}, optional
            A dictionary to be used to recreate a model. Usually generated
            using :meth:`hyperspy.model.as_dictionary`

        Returns
        -------

        model : `EDSTEMModel` instance.

        """
        from hyperspy.models.edstemmodel import EDSTEMModel
        model = EDSTEMModel(self,
                            auto_background=auto_background,
                            auto_add_lines=auto_add_lines,
                            *args, **kwargs)
        return model

    def _get_dose(self, method, beam_current='auto', real_time='auto',
                  probe_area='auto'):
        """
        Calculates the total electron dose for the zeta-factor or cross section
        methods of quantification.

        Input given by i*t*N, i the current, t the
        acquisition time, and N the number of electron by unit electric charge.

        Parameters
        ----------
        method : 'zeta' or 'cross_section'
            If 'zeta', the dose is given by i*t*N
            If 'cross section', the dose is given by i*t*N/A
            where i is the beam current, t is the acquistion time,
            N is the number of electrons per unit charge (1/e) and
            A is the illuminated beam area or pixel area.
        beam_current: float
            Probe current in nA
        real_time: float
            Acquisiton time in s
        probe_area: float
            The illumination area of the electron beam in nm^2.
            If not set the value is extracted from the scale axes_manager.
            Therefore we assume the probe is oversampling such that
            the illumination area can be approximated to the pixel area of the
            spectrum image.

        Returns
        --------
        Dose in electrons (zeta factor) or electrons per nm^2 (cross_section)

        See also
        --------
        set_microscope_parameters
        """

        parameters = self.metadata.Acquisition_instrument.TEM

        if beam_current is 'auto':
            if 'beam_current' not in parameters:
                raise Exception('Electron dose could not be calculated as\
                     beam_current is not set.'
                                'The beam current can be set by calling \
                                set_microscope_parameters()')
            else:
                beam_current = parameters.beam_current

        if real_time == 'auto':
            real_time = parameters.Detector.EDS.real_time
            if 'real_time' not in parameters.Detector.EDS:
                raise Exception('Electron dose could not be calculated as \
                real_time is not set. '
                                'The beam_current can be set by calling \
                                set_microscope_parameters()')
            elif real_time == 0.5:
                warnings.warn('Please note that your real time is set to '
                              'the default value of 0.5 s. If this is not \
                              correct, you should change it using '
                              'set_microscope_parameters() and run \
                              quantification again.')

        if method == 'cross_section':
            if probe_area == 'auto':
                if probe_area in parameters:
                    area = parameters.TEM.probe_area
                else:
                    pixel1 = self.axes_manager[0].scale
                    pixel2 = self.axes_manager[1].scale
                    if pixel1 == 1 or pixel2 == 1:
                        warnings.warn('Please note your probe_area is set to'
                                      'the default value of 1 nm^2. The \
                                      function will still run. However if'
                                      '1 nm^2 is not correct, please read the \
                                      user documentations for how to set this \
                                      properly.')
                    area = pixel1 * pixel2
            return (real_time * beam_current * 1e-9) / (constants.e * area)
            # 1e-9 is included here because the beam_current is in nA.
        elif method == 'zeta':
            return real_time * beam_current * 1e-9 / constants.e
        else:
            raise Exception('Method need to be \'zeta\' or \'cross_section\'.')


class EDSTEMSpectrum(EDSTEM_mixin, EDSSpectrum):
    pass


class LazyEDSTEMSpectrum(EDSTEM_mixin, LazyEDSSpectrum):
    pass<|MERGE_RESOLUTION|>--- conflicted
+++ resolved
@@ -30,12 +30,8 @@
 import warnings
 
 
-<<<<<<< HEAD
 class EDSTEM_mixin:
-=======
-class EDSTEMSpectrum(EDSSpectrum):
-
->>>>>>> f4ad403f
+
     _signal_type = "EDS_TEM"
 
     def __init__(self, *args, **kwards):
