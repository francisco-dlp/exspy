# -*- coding: utf-8 -*-
# Copyright 2007-2020 The HyperSpy developers
#
# This file is part of  HyperSpy.
#
#  HyperSpy is free software: you can redistribute it and/or modify
# it under the terms of the GNU General Public License as published by
# the Free Software Foundation, either version 3 of the License, or
# (at your option) any later version.
#
#  HyperSpy is distributed in the hope that it will be useful,
# but WITHOUT ANY WARRANTY; without even the implied warranty of
# MERCHANTABILITY or FITNESS FOR A PARTICULAR PURPOSE.  See the
# GNU General Public License for more details.
#
# You should have received a copy of the GNU General Public License
# along with  HyperSpy.  If not, see <http://www.gnu.org/licenses/>.

import matplotlib.pyplot as plt
import numpy as np
import numpy.ma as ma
import dask.array as da
import scipy as sp
import logging
import warnings
try:
    # For scikit-image >= 0.17.0
    from skimage.registration._phase_cross_correlation import _upsampled_dft
except ModuleNotFoundError:
    from skimage.feature.register_translation import _upsampled_dft

from hyperspy.defaults_parser import preferences
from hyperspy.external.progressbar import progressbar
from hyperspy.misc.math_tools import symmetrize, antisymmetrize, optimal_fft_size
from hyperspy.signal import BaseSignal
from hyperspy._signals.lazy import LazySignal
from hyperspy._signals.common_signal2d import CommonSignal2D
<<<<<<< HEAD
from hyperspy.docstrings.plot import (BASE_PLOT_DOCSTRING,
    BASE_PLOT_DOCSTRING_PARAMETERS, PLOT2D_DOCSTRING, PLOT2D_KWARGS_DOCSTRING)
from hyperspy.docstrings.signal import SHOW_PROGRESSBAR_ARG, PARALLEL_ARG
=======
from hyperspy.docstrings.plot import (
    BASE_PLOT_DOCSTRING, PLOT2D_DOCSTRING, KWARGS_DOCSTRING)
from hyperspy.docstrings.signal import SHOW_PROGRESSBAR_ARG, PARALLEL_ARG, MAX_WORKERS_ARG
>>>>>>> 8c421526


_logger = logging.getLogger(__name__)


def shift_image(im, shift=0, interpolation_order=1, fill_value=np.nan):
    if np.any(shift):
        fractional, integral = np.modf(shift)
        if fractional.any():
            order = interpolation_order
        else:
            # Disable interpolation
            order = 0
        return sp.ndimage.shift(im, shift, cval=fill_value, order=order)
    else:
        return im


def triu_indices_minus_diag(n):
    """Returns the indices for the upper-triangle of an (n, n) array
    excluding its diagonal

    Parameters
    ----------
    n : int
        The length of the square array

    """
    ti = np.triu_indices(n)
    isnotdiag = ti[0] != ti[1]
    return ti[0][isnotdiag], ti[1][isnotdiag]


def hanning2d(M, N):
    """
    A 2D hanning window created by outer product.
    """
    return np.outer(np.hanning(M), np.hanning(N))


def sobel_filter(im):
    sx = sp.ndimage.sobel(im, axis=0, mode='constant')
    sy = sp.ndimage.sobel(im, axis=1, mode='constant')
    sob = np.hypot(sx, sy)
    return sob


def fft_correlation(in1, in2, normalize=False, real_only=False):
    """Correlation of two N-dimensional arrays using FFT.

    Adapted from scipy's fftconvolve.

    Parameters
    ----------
    in1, in2 : array
        Input arrays to convolve.
    normalize: bool, default False
        If True performs phase correlation.
    real_only : bool, default False
        If True, and in1 and in2 are real-valued inputs, uses
        rfft instead of fft for approx. 2x speed-up.

    """
    s1 = np.array(in1.shape)
    s2 = np.array(in2.shape)
    size = s1 + s2 - 1

    # Calculate optimal FFT size
    complex_result = (in1.dtype.kind == 'c' or in2.dtype.kind == 'c')
    fsize = [optimal_fft_size(a, not complex_result) for a in size]

    # For real-valued inputs, rfftn is ~2x faster than fftn
    if not complex_result and real_only:
        fft_f, ifft_f = np.fft.rfftn, np.fft.irfftn
    else:
        fft_f, ifft_f = np.fft.fftn, np.fft.ifftn

    fprod = fft_f(in1, fsize)
    fprod *= fft_f(in2, fsize).conjugate()

    if normalize is True:
        fprod = np.nan_to_num(fprod / np.absolute(fprod))

    ret = ifft_f(fprod).real.copy()

    return ret, fprod


def estimate_image_shift(ref, image, roi=None, sobel=True,
                         medfilter=True, hanning=True, plot=False,
                         dtype='float', normalize_corr=False,
                         sub_pixel_factor=1,
                         return_maxval=True):
    """Estimate the shift in a image using phase correlation

    This method can only estimate the shift by comparing
    bidimensional features that should not change the position
    in the given axis. To decrease the memory usage, the time of
    computation and the accuracy of the results it is convenient
    to select a region of interest by setting the roi keyword.

    Parameters
    ----------
    ref : 2D numpy.ndarray
        Reference image
    image : 2D numpy.ndarray
        Image to register
    roi : tuple of ints (top, bottom, left, right)
         Define the region of interest
    sobel : bool
        apply a sobel filter for edge enhancement
    medfilter :  bool
        apply a median filter for noise reduction
    hanning : bool
        Apply a 2d hanning filter
    plot : bool or matplotlib.Figure
        If True, plots the images after applying the filters and the phase
        correlation. If a figure instance, the images will be plotted to the
        given figure.
    reference : 'current' or 'cascade'
        If 'current' (default) the image at the current
        coordinates is taken as reference. If 'cascade' each image
        is aligned with the previous one.
    dtype : str or dtype
        Typecode or data-type in which the calculations must be
        performed.
    normalize_corr : bool
        If True use phase correlation instead of standard correlation
    sub_pixel_factor : float
        Estimate shifts with a sub-pixel accuracy of 1/sub_pixel_factor parts
        of a pixel. Default is 1, i.e. no sub-pixel accuracy.

    Returns
    -------
    shifts: np.array
        containing the estimate shifts
    max_value : float
        The maximum value of the correlation

    Notes
    -----
    The statistical analysis approach to the translation estimation
    when using reference='stat' roughly follows [*]_ . If you use
    it please cite their article.

    References
    ----------
    .. [*] Bernhard Schaffer, Werner Grogger and Gerald Kothleitner.
       “Automated Spatial Drift Correction for EFTEM Image Series.”
       Ultramicroscopy 102, no. 1 (December 2004): 27–36.

    """

    ref, image = da.compute(ref, image)
    # Make a copy of the images to avoid modifying them
    ref = ref.copy().astype(dtype)
    image = image.copy().astype(dtype)
    if roi is not None:
        top, bottom, left, right = roi
    else:
        top, bottom, left, right = [None, ] * 4

    # Select region of interest
    ref = ref[top:bottom, left:right]
    image = image[top:bottom, left:right]

    # Apply filters
    for im in (ref, image):
        if hanning is True:
            im *= hanning2d(*im.shape)
        if medfilter is True:
            # This is faster than sp.signal.med_filt,
            # which was the previous implementation.
            # The size is fixed at 3 to be consistent
            # with the previous implementation.
            im[:] = sp.ndimage.median_filter(im, size=3)
        if sobel is True:
            im[:] = sobel_filter(im)

    # If sub-pixel alignment not being done, use faster real-valued fft
    real_only = (sub_pixel_factor == 1)

    phase_correlation, image_product = fft_correlation(
        ref, image, normalize=normalize_corr, real_only=real_only)

    # Estimate the shift by getting the coordinates of the maximum
    argmax = np.unravel_index(np.argmax(phase_correlation),
                              phase_correlation.shape)
    threshold = (phase_correlation.shape[0] / 2 - 1,
                 phase_correlation.shape[1] / 2 - 1)
    shift0 = argmax[0] if argmax[0] < threshold[0] else  \
        argmax[0] - phase_correlation.shape[0]
    shift1 = argmax[1] if argmax[1] < threshold[1] else \
        argmax[1] - phase_correlation.shape[1]
    max_val = phase_correlation.real.max()
    shifts = np.array((shift0, shift1))

    # The following code is more or less copied from
    # skimage.feature.register_feature, to gain access to the maximum value:
    if sub_pixel_factor != 1:
        # Initial shift estimate in upsampled grid
        shifts = np.round(shifts * sub_pixel_factor) / sub_pixel_factor
        upsampled_region_size = np.ceil(sub_pixel_factor * 1.5)
        # Center of output array at dftshift + 1
        dftshift = np.fix(upsampled_region_size / 2.0)
        sub_pixel_factor = np.array(sub_pixel_factor, dtype=np.float64)
        normalization = (image_product.size * sub_pixel_factor ** 2)
        # Matrix multiply DFT around the current shift estimate
        sample_region_offset = dftshift - shifts * sub_pixel_factor
        correlation = _upsampled_dft(image_product.conj(),
                                     upsampled_region_size,
                                     sub_pixel_factor,
                                     sample_region_offset).conj()
        correlation /= normalization
        # Locate maximum and map back to original pixel grid
        maxima = np.array(np.unravel_index(
            np.argmax(np.abs(correlation)),
            correlation.shape),
            dtype=np.float64)
        maxima -= dftshift
        shifts = shifts + maxima / sub_pixel_factor
        max_val = correlation.real.max()

    # Plot on demand
    if plot is True or isinstance(plot, plt.Figure):
        if isinstance(plot, plt.Figure):
            fig = plot
            axarr = plot.axes
            if len(axarr) < 3:
                for i in range(3):
                    fig.add_subplot(1, 3, i + 1)
                axarr = fig.axes
        else:
            fig, axarr = plt.subplots(1, 3)
        full_plot = len(axarr[0].images) == 0
        if full_plot:
            axarr[0].set_title('Reference')
            axarr[1].set_title('Image')
            axarr[2].set_title('Phase correlation')
            axarr[0].imshow(ref)
            axarr[1].imshow(image)
            d = (np.array(phase_correlation.shape) - 1) // 2
            extent = [-d[1], d[1], -d[0], d[0]]
            axarr[2].imshow(np.fft.fftshift(phase_correlation),
                            extent=extent)
            plt.show()
        else:
            axarr[0].images[0].set_data(ref)
            axarr[1].images[0].set_data(image)
            axarr[2].images[0].set_data(np.fft.fftshift(phase_correlation))
            # TODO: Renormalize images
            fig.canvas.draw_idle()
    # Liberate the memory. It is specially necessary if it is a
    # memory map
    del ref
    del image
    if return_maxval:
        return -shifts, max_val
    else:
        return -shifts


class Signal2D(BaseSignal, CommonSignal2D):

    """
    """
    _signal_dimension = 2
    _lazy = False

    def __init__(self, *args, **kw):
        super().__init__(*args, **kw)
        if self.axes_manager.signal_dimension != 2:
            self.axes_manager.set_signal_dimension(2)

    def plot(self,
             navigator="auto",
             plot_markers=True,
             intensity_autoscale=True,
             saturated_pixels=None,
             norm="auto",
             vmin=None,
             vmax=None,
             gamma=1.0,
             linthresh=0.01,
             linscale=0.1,
             scalebar=True,
             scalebar_color="white",
             axes_ticks=None,
             axes_off=False,
             axes_autoscale=False,
             axes_manager=None,
             no_nans=False,
             colorbar=True,
             centre_colormap="auto",
             min_aspect=0.1,
             navigator_kwds={},
             **kwargs
             ):
        """%s
        %s
        %s
        %s

        """
        super().plot(
            navigator=navigator,
            plot_markers=plot_markers,
            intensity_autoscale=intensity_autoscale,
            saturated_pixels=saturated_pixels,
            norm=norm,
            vmin=vmin,
            vmax=vmax,
            gamma=gamma,
            linthresh=linthresh,
            linscale=linscale,
            scalebar=scalebar,
            scalebar_color=scalebar_color,
            axes_ticks=axes_ticks,
            axes_off=axes_off,
            axes_autoscale=axes_autoscale,
            axes_manager=axes_manager,
            no_nans=no_nans,
            colorbar=colorbar,
            centre_colormap=centre_colormap,
            min_aspect=min_aspect,
            navigator_kwds=navigator_kwds,
            **kwargs
        )
    plot.__doc__ %= (BASE_PLOT_DOCSTRING, BASE_PLOT_DOCSTRING_PARAMETERS,
                     PLOT2D_DOCSTRING, PLOT2D_KWARGS_DOCSTRING)

    def create_model(self, dictionary=None):
        """Create a model for the current signal

        Parameters
        ----------
        dictionary : {None, dict}, optional
            A dictionary to be used to recreate a model. Usually generated
            using :meth:`hyperspy.model.as_dictionary`

        Returns
        -------
        A Model class

        """
        from hyperspy.models.model2d import Model2D
        return Model2D(self, dictionary=dictionary)

    def estimate_shift2D(self,
                         reference='current',
                         correlation_threshold=None,
                         chunk_size=30,
                         roi=None,
                         normalize_corr=False,
                         sobel=True,
                         medfilter=True,
                         hanning=True,
                         plot=False,
                         dtype='float',
                         show_progressbar=None,
                         sub_pixel_factor=1):
        """Estimate the shifts in an image using phase correlation.

        This method can only estimate the shift by comparing
        bi-dimensional features that should not change position
        between frames. To decrease the memory usage, the time of
        computation and the accuracy of the results it is convenient
        to select a region of interest by setting the ``roi`` argument.

        Parameters
        ----------
        reference : {'current', 'cascade' ,'stat'}
            If 'current' (default) the image at the current
            coordinates is taken as reference. If 'cascade' each image
            is aligned with the previous one. If 'stat' the translation
            of every image with all the rest is estimated and by
            performing statistical analysis on the result the
            translation is estimated.
        correlation_threshold : {None, 'auto', float}
            This parameter is only relevant when reference='stat'.
            If float, the shift estimations with a maximum correlation
            value lower than the given value are not used to compute
            the estimated shifts. If 'auto' the threshold is calculated
            automatically as the minimum maximum correlation value
            of the automatically selected reference image.
        chunk_size : {None, int}
            If int and reference='stat' the number of images used
            as reference are limited to the given value.
        roi : tuple of ints or floats (left, right, top, bottom)
            Define the region of interest. If int(float) the position
            is given axis index(value). Note that ROIs can be used
            in place of a tuple.
        normalize_corr : bool, default False
            If True, use phase correlation to align the images, otherwise
            use cross correlation.
        sobel : bool, default True
            Apply a Sobel filter for edge enhancement
        medfilter : bool, default True
            Apply a median filter for noise reduction
        hanning : bool, default True
            Apply a 2D hanning filter
        plot : bool or 'reuse'
            If True plots the images after applying the filters and
            the phase correlation. If 'reuse', it will also plot the images,
            but it will only use one figure, and continuously update the images
            in that figure as it progresses through the stack.
        dtype : str or dtype
            Typecode or data-type in which the calculations must be
            performed.
        %s
        sub_pixel_factor : float
            Estimate shifts with a sub-pixel accuracy of 1/sub_pixel_factor
            parts of a pixel. Default is 1, i.e. no sub-pixel accuracy.

        Returns
        -------
        shifts : list of array
            List of estimated shifts

        Notes
        -----
        The statistical analysis approach to the translation estimation
        when using ``reference='stat'`` roughly follows [Schaffer2004]_.
        If you use it please cite their article.

        References
        ----------
        .. [Schaffer2004] Schaffer, Bernhard, Werner Grogger, and Gerald Kothleitner.
           “Automated Spatial Drift Correction for EFTEM Image Series.”
           Ultramicroscopy 102, no. 1 (December 2004): 27–36.

        See Also
        --------
        * :py:meth:`~._signals.signal2d.Signal2D.align2D`

        """
        if show_progressbar is None:
            show_progressbar = preferences.General.show_progressbar
        self._check_signal_dimension_equals_two()
        if roi is not None:
            # Get the indices of the roi
            yaxis = self.axes_manager.signal_axes[1]
            xaxis = self.axes_manager.signal_axes[0]
            roi = tuple([xaxis._get_index(i) for i in roi[2:]] +
                        [yaxis._get_index(i) for i in roi[:2]])

        ref = None if reference == 'cascade' else \
            self.__call__().copy()
        shifts = []
        nrows = None
        images_number = self.axes_manager._max_index + 1
        if plot == 'reuse':
            # Reuse figure for plots
            plot = plt.figure()
        if reference == 'stat':
            nrows = images_number if chunk_size is None else \
                min(images_number, chunk_size)
            pcarray = ma.zeros((nrows, self.axes_manager._max_index + 1,
                                ),
                               dtype=np.dtype([('max_value', np.float),
                                               ('shift', np.int32,
                                                (2,))]))
            nshift, max_value = estimate_image_shift(
                self(),
                self(),
                roi=roi,
                sobel=sobel,
                medfilter=medfilter,
                hanning=hanning,
                normalize_corr=normalize_corr,
                plot=plot,
                dtype=dtype,
                sub_pixel_factor=sub_pixel_factor)
            np.fill_diagonal(pcarray['max_value'], max_value)
            pbar_max = nrows * images_number
        else:
            pbar_max = images_number

        # Main iteration loop. Fills the rows of pcarray when reference
        # is stat
        with progressbar(total=pbar_max,
                         disable=not show_progressbar,
                         leave=True) as pbar:
            for i1, im in enumerate(self._iterate_signal()):
                if reference in ['current', 'cascade']:
                    if ref is None:
                        ref = im.copy()
                        shift = np.array([0, 0])
                    nshift, max_val = estimate_image_shift(
                        ref, im, roi=roi, sobel=sobel, medfilter=medfilter,
                        hanning=hanning, plot=plot,
                        normalize_corr=normalize_corr, dtype=dtype,
                        sub_pixel_factor=sub_pixel_factor)
                    if reference == 'cascade':
                        shift += nshift
                        ref = im.copy()
                    else:
                        shift = nshift
                    shifts.append(shift.copy())
                    pbar.update(1)
                elif reference == 'stat':
                    if i1 == nrows:
                        break
                    # Iterate to fill the columns of pcarray
                    for i2, im2 in enumerate(
                            self._iterate_signal()):
                        if i2 > i1:
                            nshift, max_value = estimate_image_shift(
                                im,
                                im2,
                                roi=roi,
                                sobel=sobel,
                                medfilter=medfilter,
                                hanning=hanning,
                                normalize_corr=normalize_corr,
                                plot=plot,
                                dtype=dtype,
                                sub_pixel_factor=sub_pixel_factor)
                            pcarray[i1, i2] = max_value, nshift
                        del im2
                        pbar.update(1)
                    del im
        if reference == 'stat':
            # Select the reference image as the one that has the
            # higher max_value in the row
            sqpcarr = pcarray[:, :nrows]
            sqpcarr['max_value'][:] = symmetrize(sqpcarr['max_value'])
            sqpcarr['shift'][:] = antisymmetrize(sqpcarr['shift'])
            ref_index = np.argmax(pcarray['max_value'].min(1))
            self.ref_index = ref_index
            shifts = (pcarray['shift'] +
                      pcarray['shift'][ref_index, :nrows][:, np.newaxis])
            if correlation_threshold is not None:
                if correlation_threshold == 'auto':
                    correlation_threshold = \
                        (pcarray['max_value'].min(0)).max()
                    _logger.info("Correlation threshold = %1.2f",
                                 correlation_threshold)
                shifts[pcarray['max_value'] <
                       correlation_threshold] = ma.masked
                shifts.mask[ref_index, :] = False

            shifts = shifts.mean(0)
        else:
            shifts = np.array(shifts)
            del ref
        return shifts

    estimate_shift2D.__doc__ %= SHOW_PROGRESSBAR_ARG

    def align2D(
        self,
        crop=True,
        fill_value=np.nan,
        shifts=None,
        expand=False,
        interpolation_order=1,
        show_progressbar=None,
        parallel=None,
        max_workers=None,
        **kwargs,
    ):
        """Align the images in-place using :py:func:`scipy.ndimage.shift`.

        The images can be aligned using either user-provided shifts or
        by first estimating the shifts.

        See :py:meth:`~._signals.signal2d.Signal2D.estimate_shift2D`
        for more details on estimating image shifts.

        Parameters
        ----------
        crop : bool
            If True, the data will be cropped not to include regions
            with missing data
        fill_value : int, float, nan
            The areas with missing data are filled with the given value.
            Default is nan.
        shifts : None or list of tuples
            If None the shifts are estimated using
            :py:meth:`~._signals.signal2D.estimate_shift2D`.
        expand : bool
            If True, the data will be expanded to fit all data after alignment.
            Overrides `crop`.
        interpolation_order: int, default 1.
            The order of the spline interpolation. Default is 1, linear
            interpolation.
        %s
        %s
        %s
        **kwargs :
            Keyword arguments passed to :py:meth:`~._signals.signal2d.Signal2D.estimate_shift2D`

        Returns
        -------
        shifts : np.array
            The estimated shifts are returned only if ``shifts`` is None

<<<<<<< HEAD
        References
        ----------
        .. [*] Bernhard Schaffer, Werner Grogger and Gerald Kothleitner.
           “Automated Spatial Drift Correction for EFTEM Image Series.”
           Ultramicroscopy 102, no. 1 (December 2004): 27–36.
=======
        See Also
        --------
        * :py:meth:`~._signals.signal2d.Signal2D.estimate_shift2D`
>>>>>>> 8c421526

        """
        self._check_signal_dimension_equals_two()

        return_shifts = False

        if shifts is None:
            shifts = self.estimate_shift2D(**kwargs)
            return_shifts = True

            if not np.any(shifts):
                warnings.warn(
                    "The estimated shifts are all zero, suggesting "
                    "the images are already aligned",
                    UserWarning,
                )
                return shifts

        elif not np.any(shifts):
            warnings.warn(
                "The provided shifts are all zero, no alignment done",
                UserWarning,
            )
            return None

        if expand:
            # Expand to fit all valid data
            left, right = (
                int(np.floor(shifts[:, 1].min())) if shifts[:, 1].min() < 0 else 0,
                int(np.ceil(shifts[:, 1].max())) if shifts[:, 1].max() > 0 else 0,
            )
            top, bottom = (
                int(np.floor(shifts[:, 0].min())) if shifts[:, 0].min() < 0 else 0,
                int(np.ceil(shifts[:, 0].max())) if shifts[:, 0].max() > 0 else 0,
            )
            xaxis = self.axes_manager.signal_axes[0]
            yaxis = self.axes_manager.signal_axes[1]
            padding = []

            for i in range(self.data.ndim):
                if i == xaxis.index_in_array:
                    padding.append((right, -left))
                elif i == yaxis.index_in_array:
                    padding.append((bottom, -top))
                else:
                    padding.append((0, 0))

            self.data = np.pad(
                self.data, padding, mode="constant", constant_values=(fill_value,)
            )

            if left < 0:
                xaxis.offset += left * xaxis.scale
            if np.any((left < 0, right > 0)):
                xaxis.size += right - left
            if top < 0:
                yaxis.offset += top * yaxis.scale
            if np.any((top < 0, bottom > 0)):
                yaxis.size += bottom - top

        # Translate, with sub-pixel precision if necesary,
        # note that we operate in-place here
        self._map_iterate(
            shift_image,
            iterating_kwargs=(("shift", -shifts),),
            show_progressbar=show_progressbar,
            parallel=parallel,
            max_workers=max_workers,
            ragged=False,
            inplace=True,
            fill_value=fill_value,
            interpolation_order=interpolation_order,
        )

        if crop and not expand:
            # Crop the image to the valid size
            shifts = -shifts
            bottom, top = (
                int(np.floor(shifts[:, 0].min())) if shifts[:, 0].min() < 0 else None,
                int(np.ceil(shifts[:, 0].max())) if shifts[:, 0].max() > 0 else 0,
            )
            right, left = (
                int(np.floor(shifts[:, 1].min())) if shifts[:, 1].min() < 0 else None,
                int(np.ceil(shifts[:, 1].max())) if shifts[:, 1].max() > 0 else 0,
            )
            self.crop_image(top, bottom, left, right)
            shifts = -shifts

        self.events.data_changed.trigger(obj=self)

        if return_shifts:
            return shifts

    align2D.__doc__ %= (SHOW_PROGRESSBAR_ARG, PARALLEL_ARG, MAX_WORKERS_ARG)

    def crop_image(self, top=None, bottom=None,
                   left=None, right=None, convert_units=False):
        """Crops an image in place.

        Parameters
        ----------
        top, bottom, left, right : {int | float}
            If int the values are taken as indices. If float the values are
            converted to indices.
        convert_units : bool
            Default is False
            If True, convert the signal units using the 'convert_to_units'
            method of the 'axes_manager'. If False, does nothing.

        See also
        --------
        crop

        """
        self._check_signal_dimension_equals_two()
        self.crop(self.axes_manager.signal_axes[1].index_in_axes_manager,
                  top,
                  bottom)
        self.crop(self.axes_manager.signal_axes[0].index_in_axes_manager,
                  left,
                  right)
        if convert_units:
            self.axes_manager.convert_units('signal')

    def add_ramp(self, ramp_x, ramp_y, offset=0):
        """Add a linear ramp to the signal.

        Parameters
        ----------
        ramp_x: float
            Slope of the ramp in x-direction.
        ramp_y: float
            Slope of the ramp in y-direction.
        offset: float, optional
            Offset of the ramp at the signal fulcrum.

        Notes
        -----
            The fulcrum of the linear ramp is at the origin and the slopes are
            given in units of the axis with the according scale taken into
            account. Both are available via the `axes_manager` of the signal.

        """
        yy, xx = np.indices(self.axes_manager._signal_shape_in_array)
        if self._lazy:
            import dask.array as da
            ramp = offset * da.ones(self.data.shape, dtype=self.data.dtype,
                                    chunks=self.data.chunks)
        else:
            ramp = offset * np.ones(self.data.shape, dtype=self.data.dtype)
        ramp += ramp_x * xx
        ramp += ramp_y * yy
        self.data += ramp


class LazySignal2D(LazySignal, Signal2D):

    _lazy = True

    def __init__(self, *args, **kwargs):
        super().__init__(*args, **kwargs)<|MERGE_RESOLUTION|>--- conflicted
+++ resolved
@@ -35,15 +35,9 @@
 from hyperspy.signal import BaseSignal
 from hyperspy._signals.lazy import LazySignal
 from hyperspy._signals.common_signal2d import CommonSignal2D
-<<<<<<< HEAD
 from hyperspy.docstrings.plot import (BASE_PLOT_DOCSTRING,
     BASE_PLOT_DOCSTRING_PARAMETERS, PLOT2D_DOCSTRING, PLOT2D_KWARGS_DOCSTRING)
-from hyperspy.docstrings.signal import SHOW_PROGRESSBAR_ARG, PARALLEL_ARG
-=======
-from hyperspy.docstrings.plot import (
-    BASE_PLOT_DOCSTRING, PLOT2D_DOCSTRING, KWARGS_DOCSTRING)
 from hyperspy.docstrings.signal import SHOW_PROGRESSBAR_ARG, PARALLEL_ARG, MAX_WORKERS_ARG
->>>>>>> 8c421526
 
 
 _logger = logging.getLogger(__name__)
@@ -642,17 +636,9 @@
         shifts : np.array
             The estimated shifts are returned only if ``shifts`` is None
 
-<<<<<<< HEAD
-        References
-        ----------
-        .. [*] Bernhard Schaffer, Werner Grogger and Gerald Kothleitner.
-           “Automated Spatial Drift Correction for EFTEM Image Series.”
-           Ultramicroscopy 102, no. 1 (December 2004): 27–36.
-=======
         See Also
         --------
         * :py:meth:`~._signals.signal2d.Signal2D.estimate_shift2D`
->>>>>>> 8c421526
 
         """
         self._check_signal_dimension_equals_two()
