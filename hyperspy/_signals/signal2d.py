--- conflicted
+++ resolved
@@ -199,12 +199,7 @@
 
     """
     """
-<<<<<<< HEAD
     _signal_dimension = 2
-=======
-
-    _record_by = "image"
->>>>>>> ba1544df
 
     def __init__(self, *args, **kw):
         super().__init__(*args, **kw)
