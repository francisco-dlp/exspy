# -*- coding: utf-8 -*-
# Copyright 2007-2016 The HyperSpy developers
#
# This file is part of  HyperSpy.
#
#  HyperSpy is free software: you can redistribute it and/or modify
# it under the terms of the GNU General Public License as published by
# the Free Software Foundation, either version 3 of the License, or
# (at your option) any later version.
#
#  HyperSpy is distributed in the hope that it will be useful,
# but WITHOUT ANY WARRANTY; without even the implied warranty of
# MERCHANTABILITY or FITNESS FOR A PARTICULAR PURPOSE.  See the
# GNU General Public License for more details.
#
# You should have received a copy of the GNU General Public License
# along with  HyperSpy.  If not, see <http://www.gnu.org/licenses/>.

from functools import wraps

import numpy as np
import dask.array as da
import h5py

from hyperspy.signal import BaseSignal
from hyperspy._signals.lazy import LazySignal
from hyperspy.docstrings.plot import (
    BASE_PLOT_DOCSTRING, COMPLEX_DOCSTRING, KWARGS_DOCSTRING)


def format_title(thing):
    def title_decorator(func):
        @wraps(func)
        def signal_wrapper(*args, **kwargs):
            signal = func(*args, **kwargs)
            if signal.metadata.General.title:
                title = signal.metadata.General.title
            else:
                title = 'Untitled Signal'
            signal.metadata.General.title = thing + '({})'.format(title)
            return signal
        return signal_wrapper
    return title_decorator


class ComplexSignal_mixin:

    """BaseSignal subclass for complex data."""

    _dtype = "complex"

    @format_title('real')
    def _get_real(self):
        real = self._deepcopy_with_new_data(self.data.real)
        real._assign_subclass()
        return real

    real = property(lambda s: s._get_real(),
                    lambda s, v: s._set_real(v),
                    doc="""Get/set the real part of the data. Returns an
                    appropriate HyperSpy signal."""
                    )

    @format_title('imag')
    def _get_imag(self):
        imag = self._deepcopy_with_new_data(self.data.imag)
        imag._assign_subclass()
        return imag

    imag = property(lambda s: s._get_imag(),
                    lambda s, v: s._set_imag(v),
                    doc="""Get/set imaginary part of the data. Returns an
                    appropriate HyperSpy signal."""
                    )

    def _get_amplitude(self, amplitude):
        amplitude._assign_subclass()
        return amplitude

    amplitude = property(lambda s: s._get_amplitude(),
                         lambda s, v: s._set_amplitude(v),
                         doc="""Get/set the amplitude of the data. Returns an
                         appropriate HyperSpy signal.""")

    @format_title('phase')
    def _get_phase(self, phase):
        phase._assign_subclass()
        return phase

    phase = property(lambda s: s._get_phase(),
                     lambda s, v: s._set_phase(v),
                     doc="""Get/set the phase of the data. Returns an appropriate
                     HyperSpy signal."""
                     )

    def __init__(self, *args, **kwargs):
        super().__init__(*args, **kwargs)
        if not np.issubdtype(self.data.dtype, complex):
            self.data = self.data.astype(complex)

    def change_dtype(self, dtype):
        """Change the data type.

        Parameters
        ----------
        dtype : str or dtype
            Typecode or data-type to which the array is cast. For complex signals only other
            complex dtypes are allowed. If real valued properties are required use `real`,
            `imag`, `amplitude` and `phase` instead.
        """
        if np.issubdtype(dtype, complex):
            self.data = self.data.astype(dtype)
        else:
            raise AttributeError(
                'Complex data can only be converted into other complex dtypes!')

    @format_title('angle')
    def angle(self, angle, deg=False):
        """Return the angle (also known as phase or argument). If the data is real, the angle is 0
        for positive values and 2$\pi$ for negative values.

        Parameters
        ----------
        deg : bool, optional
            Return angle in degrees if True, radians if False (default).

        Returns
        -------
        angle : HyperSpy signal
            The counterclockwise angle from the positive real axis on the complex plane,
            with dtype as numpy.float64.

        """
<<<<<<< HEAD
        angle.set_signal_type('')
        return angle
=======
        sig = self._deepcopy_with_new_data(np.angle(self.data, deg))
        sig.set_signal_type("")
        if sig.metadata.General.title:
            title = sig.metadata.General.title
        else:
            title = 'Untitled Signal'
        sig.metadata.General.title = 'angle({})'.format(title)
        return sig
>>>>>>> f4ad403f

    def unwrapped_phase(self, wrap_around=False, seed=None,
                        show_progressbar=None):
        """Return the unwrapped phase as an appropriate HyperSpy signal.

        Parameters
        ----------
        wrap_around : bool or sequence of bool, optional
            When an element of the sequence is  `True`, the unwrapping process
            will regard the edges along the corresponding axis of the image to be
            connected and use this connectivity to guide the phase unwrapping
            process. If only a single boolean is given, it will apply to all axes.
            Wrap around is not supported for 1D arrays.
        seed : int, optional
            Unwrapping 2D or 3D images uses random initialization. This sets the
            seed of the PRNG to achieve deterministic behavior.
        show_progressbar : None or bool
            If True, display a progress bar. If None the default is set in
            `preferences`.

        Returns
        -------
        phase_image: :class:`~hyperspy._signals.BaseSignal` subclass
            Unwrapped phase.

        Notes
        -----
        Uses the :func:`~skimage.restoration.unwrap_phase` function from `skimage`.
        The algorithm is based on Miguel Arevallilo Herraez, David R. Burton, Michael J. Lalor,
        and Munther A. Gdeisat, “Fast two-dimensional phase-unwrapping algorithm based on sorting
        by reliability following a noncontinuous path”, Journal Applied Optics,
        Vol. 41, No. 35, pp. 7437, 2002

        """
        from skimage.restoration import unwrap_phase
        phase = self.phase
        phase.map(unwrap_phase, wrap_around=wrap_around, seed=seed,
                  show_progressbar=show_progressbar)
        phase.metadata.General.title = 'unwrapped {}'.format(
            phase.metadata.General.title)
        return phase  # Now unwrapped!

    def plot(self, navigator="auto", axes_manager=None,
             representation='cartesian', same_axes=True, **kwargs):
        """%s
        %s
        %s

        """
        if representation == 'cartesian':
            if same_axes and self.axes_manager.signal_dimension == 1:
                super().plot(**kwargs)
            else:
                self.real.plot(
                    navigator=navigator,
                    axes_manager=self.axes_manager,
                    **kwargs)
                self.imag.plot(
                    navigator=navigator,
                    axes_manager=self.axes_manager,
                    **kwargs)
        elif representation == 'polar':
            if same_axes and self.axes_manager.signal_dimension == 1:
                amp = self.amplitude
                amp.change_dtype("complex")
                amp.imag = self.phase
                amp.plot(**kwargs)
            else:
                self.amplitude.plot(
                    navigator=navigator,
                    axes_manager=self.axes_manager,
                    **kwargs)
                self.phase.plot(
                    navigator=navigator,
                    axes_manager=self.axes_manager,
                    **kwargs)
        else:
<<<<<<< HEAD
            raise KeyError('{}'.format(representation) +
                           'is not a valid input for representation (use "cartesian" or "polar")!')
    plot.__doc__ %= BASE_PLOT_DOCSTRING, COMPLEX_DOCSTRING, KWARGS_DOCSTRING


class ComplexSignal(ComplexSignal_mixin, BaseSignal):

    def _get_phase(self):
        phase = self._deepcopy_with_new_data(np.angle(self.data))
        return super()._get_phase(phase)

    def _get_amplitude(self):
        amplitude = np.abs(self)
        return super()._get_amplitude(amplitude)

    def _set_real(self, real):
        if isinstance(real, BaseSignal):
            self.real.isig[:] = real
        else:
            self.data.real[:] = real
        self.events.data_changed.trigger(self)

    def _set_imag(self, imag):
        if isinstance(imag, BaseSignal):
            self.imag.isig[:] = imag
        else:
            self.data.imag[:] = imag
        self.events.data_changed.trigger(self)

    def _set_amplitude(self, amplitude):
        if isinstance(amplitude, BaseSignal):
            self.isig[:] = amplitude * np.exp(self.angle() * 1j)
        else:
            self.data[:] = amplitude * np.exp(1j * np.angle(self.data))
        self.events.data_changed.trigger(self)

    def _set_phase(self, phase):
        if isinstance(phase, BaseSignal):
            self.isig[:] = np.abs(self) * np.exp(phase * 1j)
        else:
            self.data[:] = np.abs(self.data) * np.exp(1j * phase)
        self.events.data_changed.trigger(self)

    def angle(self, deg=False):
        angle = self._deepcopy_with_new_data(np.angle(self.data, deg))
        return super().angle(angle, deg=deg)
    angle.__doc__ = ComplexSignal_mixin.angle.__doc__


class LazyComplexSignal(ComplexSignal_mixin, LazySignal):

    @format_title('absolute')
    def _get_amplitude(self):
        amplitude = da.numpy_compat.builtins.abs(self)
        return super()._get_amplitude(amplitude)

    def _get_phase(self):
        phase = self._deepcopy_with_new_data(da.angle(self.data))
        return super()._get_phase(phase)

    def _set_real(self, real):
        if isinstance(real, BaseSignal):
            real = real.data.real
        self.data = self.data.imag + real
        self.events.data_changed.trigger(self)

    def _set_imag(self, imag):
        if isinstance(imag, BaseSignal):
            imag = imag.data.real
        self.data = self.data.real + 1j * imag
        self.events.data_changed.trigger(self)

    def _set_amplitude(self, amplitude):
        if isinstance(amplitude, BaseSignal):
            amplitude = amplitude.data.real
        self.data = amplitude * da.exp(1j * da.angle(self.data))
        self.events.data_changed.trigger(self)

    def _set_phase(self, phase):
        if isinstance(phase, BaseSignal):
            phase = phase.data.real
        self.data = da.numpy_compat.builtins.abs(self.data) * \
            da.exp(1j * phase)
        self.events.data_changed.trigger(self)

    def angle(self, deg=False):
        angle = self._deepcopy_with_new_data(da.angle(self.data, deg))
        return super().angle(angle, deg=deg)
    angle.__doc__ = ComplexSignal_mixin.angle.__doc__
=======
            raise ValueError('{}'.format(representation) +
                             'is not a valid input for representation (use "cartesian" or "polar")!')
    plot.__doc__ %= BASE_PLOT_DOCSTRING, COMPLEX_DOCSTRING, KWARGS_DOCSTRING
>>>>>>> f4ad403f
<|MERGE_RESOLUTION|>--- conflicted
+++ resolved
@@ -131,19 +131,8 @@
             with dtype as numpy.float64.
 
         """
-<<<<<<< HEAD
         angle.set_signal_type('')
         return angle
-=======
-        sig = self._deepcopy_with_new_data(np.angle(self.data, deg))
-        sig.set_signal_type("")
-        if sig.metadata.General.title:
-            title = sig.metadata.General.title
-        else:
-            title = 'Untitled Signal'
-        sig.metadata.General.title = 'angle({})'.format(title)
-        return sig
->>>>>>> f4ad403f
 
     def unwrapped_phase(self, wrap_around=False, seed=None,
                         show_progressbar=None):
@@ -221,9 +210,8 @@
                     axes_manager=self.axes_manager,
                     **kwargs)
         else:
-<<<<<<< HEAD
-            raise KeyError('{}'.format(representation) +
-                           'is not a valid input for representation (use "cartesian" or "polar")!')
+            raise ValueError('{}'.format(representation) +
+                             'is not a valid input for representation (use "cartesian" or "polar")!')
     plot.__doc__ %= BASE_PLOT_DOCSTRING, COMPLEX_DOCSTRING, KWARGS_DOCSTRING
 
 
@@ -310,9 +298,4 @@
     def angle(self, deg=False):
         angle = self._deepcopy_with_new_data(da.angle(self.data, deg))
         return super().angle(angle, deg=deg)
-    angle.__doc__ = ComplexSignal_mixin.angle.__doc__
-=======
-            raise ValueError('{}'.format(representation) +
-                             'is not a valid input for representation (use "cartesian" or "polar")!')
-    plot.__doc__ %= BASE_PLOT_DOCSTRING, COMPLEX_DOCSTRING, KWARGS_DOCSTRING
->>>>>>> f4ad403f
+    angle.__doc__ = ComplexSignal_mixin.angle.__doc__