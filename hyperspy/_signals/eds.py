# -*- coding: utf-8 -*-
# Copyright 2007-2016 The HyperSpy developers
#
# This file is part of  HyperSpy.
#
#  HyperSpy is free software: you can redistribute it and/or modify
# it under the terms of the GNU General Public License as published by
# the Free Software Foundation, either version 3 of the License, or
# (at your option) any later version.
#
#  HyperSpy is distributed in the hope that it will be useful,
# but WITHOUT ANY WARRANTY; without even the implied warranty of
# MERCHANTABILITY or FITNESS FOR A PARTICULAR PURPOSE.  See the
# GNU General Public License for more details.
#
# You should have received a copy of the GNU General Public License
# along with  HyperSpy.  If not, see <http://www.gnu.org/licenses/>.
from __future__ import division
import itertools

import numpy as np
import warnings
from matplotlib import pyplot as plt
from functools import partial

from hyperspy import utils
from hyperspy._signals.spectrum import Spectrum
from hyperspy.misc.elements import elements as elements_db
from hyperspy.misc.eds import utils as utils_eds
from hyperspy.misc.utils import isiterable
from hyperspy.utils import markers


class EDSSpectrum(Spectrum):
    _signal_type = "EDS"

    def __init__(self, *args, **kwards):
        Spectrum.__init__(self, *args, **kwards)
        if self.metadata.Signal.signal_type == 'EDS':
            print('The microscope type is not set. Use '
                  'set_signal_type(\'EDS_TEM\')  '
                  'or set_signal_type(\'EDS_SEM\')')
        self.metadata.Signal.binned = True
        self._xray_markers = {}

    def _get_line_energy(self, Xray_line, FWHM_MnKa=None):
        """
        Get the line energy and the energy resolution of a Xray line.

        The return values are in the same units than the signal axis

        Parameters
        ----------
        Xray_line : strings
            Valid element X-ray lines e.g. Fe_Kb
        FWHM_MnKa: {None, float, 'auto'}
            The energy resolution of the detector in eV
            if 'auto', used the one in
            'self.metadata.Acquisition_instrument.SEM.Detector.EDS.energy_resolution_MnKa'

        Returns
        -------
        float: the line energy, if FWHM_MnKa is None
        (float,float): the line energy and the energy resolution, if FWHM_MnKa
        is not None
        """

        units_name = self.axes_manager.signal_axes[0].units

        if FWHM_MnKa == 'auto':
            if self.metadata.Signal.signal_type == 'EDS_SEM':
                FWHM_MnKa = self.metadata.Acquisition_instrument.SEM.\
                    Detector.EDS.energy_resolution_MnKa
            elif self.metadata.Signal.signal_type == 'EDS_TEM':
                FWHM_MnKa = self.metadata.Acquisition_instrument.TEM.\
                    Detector.EDS.energy_resolution_MnKa
            else:
                raise NotImplementedError(
                    "This method only works for EDS_TEM or EDS_SEM signals. "
                    "You can use `set_signal_type(\"EDS_TEM\")` or"
                    "`set_signal_type(\"EDS_SEM\")` to convert to one of these"
                    "signal types.")
        line_energy = utils_eds._get_energy_xray_line(Xray_line)
        if units_name == 'eV':
            line_energy *= 1000
            if FWHM_MnKa is not None:
                line_FWHM = utils_eds.get_FWHM_at_Energy(
                    FWHM_MnKa, line_energy / 1000) * 1000
        elif units_name == 'keV':
            if FWHM_MnKa is not None:
                line_FWHM = utils_eds.get_FWHM_at_Energy(FWHM_MnKa,
                                                         line_energy)
        else:
            raise ValueError(
                "%s is not a valid units for the energy axis. "
                "Only `eV` and `keV` are supported. "
                "If `s` is the variable containing this EDS spectrum:\n "
                ">>> s.axes_manager.signal_axes[0].units = \'keV\' \n"
                % units_name)
        if FWHM_MnKa is None:
            return line_energy
        else:
            return line_energy, line_FWHM

    def _get_beam_energy(self):
        """
        Get the beam energy.

        The return value is in the same units than the signal axis
        """

        if "Acquisition_instrument.SEM.beam_energy" in self.metadata:
            beam_energy = self.metadata.Acquisition_instrument.SEM.beam_energy
        elif "Acquisition_instrument.TEM.beam_energy" in self.metadata:
            beam_energy = self.metadata.Acquisition_instrument.TEM.beam_energy
        else:
            raise AttributeError(
                "To use this method the beam energy "
                "`Acquisition_instrument.TEM.beam_energy` or "
                "`Acquisition_instrument.SEM.beam_energy` must be defined in "
                "`metadata`.")

        units_name = self.axes_manager.signal_axes[0].units

        if units_name == 'eV':
            beam_energy *= 1000
        return beam_energy

    def _get_xray_lines_in_spectral_range(self, xray_lines):
        """
        Return the lines in the energy range

        Parameters
        ----------
        xray_lines: List of string
            The xray_lines

        Return
        ------
        The list of xray_lines in the energy range
        """
        ax = self.axes_manager.signal_axes[0]
        low_value = ax.low_value
        high_value = ax.high_value
        if self._get_beam_energy() < high_value:
            high_value = self._get_beam_energy()
        xray_lines_in_range = []
        xray_lines_not_in_range = []
        for xray_line in xray_lines:
            line_energy = self._get_line_energy(xray_line)
            if low_value < line_energy < high_value:
                xray_lines_in_range.append(xray_line)
            else:
                xray_lines_not_in_range.append(xray_line)
        return xray_lines_in_range, xray_lines_not_in_range

<<<<<<< HEAD
    def sum(self, axis=None):
=======
    def sum(self, axis=None, out=None):
>>>>>>> 0ea86ffc
        """Sum the data over the given axis.

        Parameters
        ----------
        axis : {int, string}
           The axis can be specified using the index of the axis in
           `axes_manager` or the axis name.

        Returns
        -------
        s : Signal

        See also
        --------
        sum_in_mask, mean

        Examples
        --------
        >>> s = hs.datasets.example_signals.EDS_SEM_Spectrum()
        >>> s.sum(0).data
        array(1000279)

        """
        if axis is None:
            axis = self.axes_manager.navigation_axes
        # modify time spend per spectrum
        s = super(EDSSpectrum, self).sum(axis, out)
        s = out or s
        if "Acquisition_instrument.SEM" in s.metadata:
            mp = s.metadata.Acquisition_instrument.SEM
            mp_old = self.metadata.Acquisition_instrument.SEM
        else:
            mp = s.metadata.Acquisition_instrument.TEM
            mp_old = self.metadata.Acquisition_instrument.TEM
        if mp.has_item('Detector.EDS.live_time'):
            mp.Detector.EDS.live_time = mp_old.Detector.EDS.live_time * \
                self.data.size / s.data.size
        if out is None:
            return s

    def rebin(self, new_shape):
        """Rebins the data to the new shape

        Parameters
        ----------
        new_shape: tuple of ints
            The new shape must be a divisor of the original shape

        Examples
        --------
        >>> s = hs.datasets.example_signals.EDS_SEM_Spectrum()
        >>> print s
        >>> print s.rebin([512])
        <EDSSEMSpectrum, title: EDS SEM Spectrum, dimensions: (|1024)>
        <EDSSEMSpectrum, title: EDS SEM Spectrum, dimensions: (|512)>

        """
        new_shape_in_array = []
        for axis in self.axes_manager._axes:
            new_shape_in_array.append(
                new_shape[axis.index_in_axes_manager])
        factors = (np.array(self.data.shape) /
                   np.array(new_shape_in_array))
        s = super(EDSSpectrum, self).rebin(new_shape)
        # modify time per spectrum
        if "Acquisition_instrument.SEM.Detector.EDS.live_time" in s.metadata:
            for factor in factors:
                s.metadata.Acquisition_instrument.SEM.Detector.EDS.live_time\
                    *= factor
        if "Acquisition_instrument.TEM.Detector.EDS.live_time" in s.metadata:
            for factor in factors:
                s.metadata.Acquisition_instrument.TEM.Detector.EDS.live_time\
                    *= factor
        return s

    def set_elements(self, elements):
        """Erase all elements and set them.

        Parameters
        ----------
        elements : list of strings
            A list of chemical element symbols.

        See also
        --------
        add_elements, set_lines, add_lines

        Examples
        --------
        >>> s = hs.datasets.example_signals.EDS_SEM_Spectrum()
        >>> print s.metadata.Sample.elements
        >>> s.set_elements(['Al'])
        >>> print s.metadata.Sample.elements
        ['Al' 'C' 'Cu' 'Mn' 'Zr']
        ['Al']

        """
        # Erase previous elements and X-ray lines
        if "Sample.elements" in self.metadata:
            del self.metadata.Sample.elements
        self.add_elements(elements)

    def add_elements(self, elements):
        """Add elements and the corresponding X-ray lines.

        The list of elements is stored in `metadata.Sample.elements`

        Parameters
        ----------
        elements : list of strings
            The symbol of the elements.

        Examples
        --------
        >>> s = hs.datasets.example_signals.EDS_SEM_Spectrum()
        >>> print s.metadata.Sample.elements
        >>> s.add_elements(['Ar'])
        >>> print s.metadata.Sample.elements
        ['Al' 'C' 'Cu' 'Mn' 'Zr']
        ['Al', 'Ar', 'C', 'Cu', 'Mn', 'Zr']

        See also
        --------
        set_elements, add_lines, set_lines

        """
        if not isiterable(elements) or isinstance(elements, basestring):
            raise ValueError(
                "Input must be in the form of a list. For example, "
                "if `s` is the variable containing this EDS spectrum:\n "
                ">>> s.add_elements(('C',))\n"
                "See the docstring for more information.")
        if "Sample.elements" in self.metadata:
            elements_ = set(self.metadata.Sample.elements)
        else:
            elements_ = set()
        for element in elements:
            if element in elements_db:
                elements_.add(element)
            else:
                raise ValueError(
                    "%s is not a valid chemical element symbol." % element)

        if not hasattr(self.metadata, 'Sample'):
            self.metadata.add_node('Sample')

        self.metadata.Sample.elements = sorted(list(elements_))

    def _get_xray_lines(self, xray_lines=None, only_one=None,
                        only_lines=('a',)):
        if xray_lines is None:
            if 'Sample.xray_lines' in self.metadata:
                xray_lines = self.metadata.Sample.xray_lines
            elif 'Sample.elements' in self.metadata:
                xray_lines = self._get_lines_from_elements(
                    self.metadata.Sample.elements,
                    only_one=only_one,
                    only_lines=only_lines)
            else:
                raise ValueError(
                    "Not X-ray line, set them with `add_elements`")
        return xray_lines

    def set_lines(self,
                  lines,
                  only_one=True,
                  only_lines=('a',)):
        """Erase all Xrays lines and set them.

        See add_lines for details.

        Parameters
        ----------
        lines : list of strings
            A list of valid element X-ray lines to add e.g. Fe_Kb.
            Additionally, if `metadata.Sample.elements` is
            defined, add the lines of those elements that where not
            given in this list.
        only_one: bool
            If False, add all the lines of each element in
            `metadata.Sample.elements` that has not line
            defined in lines. If True (default),
            only add the line at the highest energy
            above an overvoltage of 2 (< beam energy / 2).
        only_lines : {None, list of strings}
            If not None, only the given lines will be added.

        Examples
        --------
        >>> s = hs.datasets.example_signals.EDS_SEM_Spectrum()
        >>> s.add_lines()
        >>> print s.metadata.Sample.xray_lines
        >>> s.set_lines(['Cu_Ka'])
        >>> print s.metadata.Sample.xray_lines
        ['Al_Ka', 'C_Ka', 'Cu_La', 'Mn_La', 'Zr_La']
        ['Al_Ka', 'C_Ka', 'Cu_Ka', 'Mn_La', 'Zr_La']

        See also
        --------
        add_lines, add_elements, set_elements

        """
        only_lines = utils_eds._parse_only_lines(only_lines)
        if "Sample.xray_lines" in self.metadata:
            del self.metadata.Sample.xray_lines
        self.add_lines(lines=lines,
                       only_one=only_one,
                       only_lines=only_lines)

    def add_lines(self,
                  lines=(),
                  only_one=True,
                  only_lines=("a",)):
        """Add X-rays lines to the internal list.

        Although most functions do not require an internal list of
        X-ray lines because they can be calculated from the internal
        list of elements, ocassionally it might be useful to customize the
        X-ray lines to be use by all functions by default using this method.
        The list of X-ray lines is stored in
        `metadata.Sample.xray_lines`

        Parameters
        ----------
        lines : list of strings
            A list of valid element X-ray lines to add e.g. Fe_Kb.
            Additionally, if `metadata.Sample.elements` is
            defined, add the lines of those elements that where not
            given in this list. If the list is empty (default), and
            `metadata.Sample.elements` is
            defined, add the lines of all those elements.
        only_one: bool
            If False, add all the lines of each element in
            `metadata.Sample.elements` that has not line
            defined in lines. If True (default),
            only add the line at the highest energy
            above an overvoltage of 2 (< beam energy / 2).
        only_lines : {None, list of strings}
            If not None, only the given lines will be added.

        Examples
        --------
        >>> s = hs.datasets.example_signals.EDS_SEM_Spectrum()
        >>> s.add_lines()
        >>> print s.metadata.Sample.xray_lines
        ['Al_Ka', 'C_Ka', 'Cu_La', 'Mn_La', 'Zr_La']

        >>> s = hs.datasets.example_signals.EDS_SEM_Spectrum()
        >>> s.set_microscope_parameters(beam_energy=30)
        >>> s.add_lines()
        >>> print s.metadata.Sample.xray_lines
        ['Al_Ka', 'C_Ka', 'Cu_Ka', 'Mn_Ka', 'Zr_La']

        >>> s = hs.datasets.example_signals.EDS_SEM_Spectrum()
        >>> s.add_lines()
        >>> print s.metadata.Sample.xray_lines
        >>> s.add_lines(['Cu_Ka'])
        >>> print s.metadata.Sample.xray_lines
        ['Al_Ka', 'C_Ka', 'Cu_La', 'Mn_La', 'Zr_La']
        ['Al_Ka', 'C_Ka', 'Cu_Ka', 'Cu_La', 'Mn_La', 'Zr_La']

        See also
        --------
        set_lines, add_elements, set_elements

        """
        only_lines = utils_eds._parse_only_lines(only_lines)
        if "Sample.xray_lines" in self.metadata:
            xray_lines = set(self.metadata.Sample.xray_lines)
        else:
            xray_lines = set()
        # Define the elements which Xray lines has been customized
        # So that we don't attempt to add new lines automatically
        elements = set()
        for line in xray_lines:
            elements.add(line.split("_")[0])
        for line in lines:
            try:
                element, subshell = line.split("_")
            except ValueError:
                raise ValueError(
                    "Invalid line symbol. "
                    "Please provide a valid line symbol e.g. Fe_Ka")
            if element in elements_db:
                elements.add(element)
                if subshell in elements_db[element]['Atomic_properties'
                                                    ]['Xray_lines']:
                    lines_len = len(xray_lines)
                    xray_lines.add(line)
                    if lines_len != len(xray_lines):
                        print("%s line added," % line)
                    else:
                        print("%s line already in." % line)
                else:
                    raise ValueError(
                        "%s is not a valid line of %s." % (line, element))
            else:
                raise ValueError(
                    "%s is not a valid symbol of an element." % element)
        xray_not_here = self._get_xray_lines_in_spectral_range(xray_lines)[1]
        for xray in xray_not_here:
            warnings.warn("%s is not in the data energy range." % xray)
        if "Sample.elements" in self.metadata:
            extra_elements = (set(self.metadata.Sample.elements) -
                              elements)
            if extra_elements:
                new_lines = self._get_lines_from_elements(
                    extra_elements,
                    only_one=only_one,
                    only_lines=only_lines)
                if new_lines:
                    self.add_lines(list(new_lines) + list(lines))
        self.add_elements(elements)
        if not hasattr(self.metadata, 'Sample'):
            self.metadata.add_node('Sample')
        if "Sample.xray_lines" in self.metadata:
            xray_lines = xray_lines.union(
                self.metadata.Sample.xray_lines)
        self.metadata.Sample.xray_lines = sorted(list(xray_lines))

    def _get_lines_from_elements(self,
                                 elements,
                                 only_one=False,
                                 only_lines=("a",)):
        """Returns the X-ray lines of the given elements in spectral range
        of the data.

        Parameters
        ----------
        elements : list of strings
            A list containing the symbol of the chemical elements.
        only_one : bool
            If False, add all the lines of each element in the data spectral
            range. If True only add the line at the highest energy
            above an overvoltage of 2 (< beam energy / 2).
        only_lines : {None, list of strings}
            If not None, only the given lines will be returned.

        Returns
        -------
        list of X-ray lines alphabetically sorted

        """

        only_lines = utils_eds._parse_only_lines(only_lines)
        beam_energy = self._get_beam_energy()
        lines = []
        for element in elements:
            # Possible line (existing and excited by electron)
            element_lines = []
            for subshell in elements_db[element]['Atomic_properties'
                                                 ]['Xray_lines'].keys():
                if only_lines and subshell not in only_lines:
                    continue
                element_lines.append(element + "_" + subshell)
            element_lines = self._get_xray_lines_in_spectral_range(
                element_lines)[0]
            if only_one and element_lines:
                # Choose the best line
                select_this = -1
                element_lines.sort()
                for i, line in enumerate(element_lines):
                    if (self._get_line_energy(line) < beam_energy / 2):
                        select_this = i
                        break
                element_lines = [element_lines[select_this], ]

            if not element_lines:
                print(("There is not X-ray line for element %s " % element) +
                      "in the data spectral range")
            else:
                lines.extend(element_lines)
        lines.sort()
        return lines

    def get_lines_intensity(self,
                            xray_lines=None,
                            integration_windows=2.,
                            background_windows=None,
                            plot_result=False,
                            only_one=True,
                            only_lines=("a",),
                            **kwargs):
        """Return the intensity map of selected Xray lines.

        The intensities, the number of X-ray counts, are computed by
        suming the spectrum over the
        different X-ray lines. The sum window width
        is calculated from the energy resolution of the detector
        as defined in 'energy_resolution_MnKa' of the metadata.
        Backgrounds average in provided windows can be subtracted from the
        intensities.

        Parameters
        ----------
        xray_lines: {None, "best", list of string}
            If None,
            if `metadata.Sample.elements.xray_lines` contains a
            list of lines use those.
            If `metadata.Sample.elements.xray_lines` is undefined
            or empty but `metadata.Sample.elements` is defined,
            use the same syntax as `add_line` to select a subset of lines
            for the operation.
            Alternatively, provide an iterable containing
            a list of valid X-ray lines symbols.
        integration_windows: Float or array
            If float, the width of the integration windows is the
            'integration_windows_width' times the calculated FWHM of the line.
            Else provide an array for which each row corresponds to a X-ray
            line. Each row contains the left and right value of the window.
        background_windows: None or 2D array of float
            If None, no background subtraction. Else, the backgrounds average
            in the windows are subtracted from the return intensities.
            'background_windows' provides the position of the windows in
            energy. Each line corresponds to a X-ray line. In a line, the two
            first values correspond to the limits of the left window and the
            two last values correspond to the limits of the right window.
        plot_result : bool
            If True, plot the calculated line intensities. If the current
            object is a single spectrum it prints the result instead.
        only_one : bool
            If False, use all the lines of each element in the data spectral
            range. If True use only the line at the highest energy
            above an overvoltage of 2 (< beam energy / 2).
        only_lines : {None, list of strings}
            If not None, use only the given lines.
        kwargs
            The extra keyword arguments for plotting. See
            `utils.plot.plot_signals`

        Returns
        -------
        intensities : list
            A list containing the intensities as Signal subclasses.

        Examples
        --------
        >>> s = hs.datasets.example_signals.EDS_SEM_Spectrum()
        >>> s.get_lines_intensity(['Mn_Ka'], plot_result=True)
        Mn_La at 0.63316 keV : Intensity = 96700.00

        >>> s = hs.datasets.example_signals.EDS_SEM_Spectrum()
        >>> s.plot(['Mn_Ka'], integration_windows=2.1)
        >>> s.get_lines_intensity(['Mn_Ka'],
        >>>                       integration_windows=2.1, plot_result=True)
        Mn_Ka at 5.8987 keV : Intensity = 53597.00

        >>> s = hs.datasets.example_signals.EDS_SEM_Spectrum()
        >>> s.set_elements(['Mn'])
        >>> s.set_lines(['Mn_Ka'])
        >>> bw = s.estimate_background_windows()
        >>> s.plot(background_windows=bw)
        >>> s.get_lines_intensity(background_windows=bw, plot_result=True)
        Mn_Ka at 5.8987 keV : Intensity = 46716.00

        See also
        --------
        set_elements, add_elements, estimate_background_windows,
        plot

        """

        only_lines = utils_eds._parse_only_lines(only_lines)
        xray_lines = self._get_xray_lines(xray_lines, only_one=only_one,
                                          only_lines=only_lines)
        xray_lines, xray_not_here = self._get_xray_lines_in_spectral_range(
            xray_lines)
        for xray in xray_not_here:
            warnings.warn("%s is not in the data energy range." % xray +
                          "You can remove it with" +
                          "s.metadata.Sample.xray_lines.remove('%s')"
                          % xray)
        if hasattr(integration_windows, '__iter__') is False:
            integration_windows = self.estimate_integration_windows(
                windows_width=integration_windows, xray_lines=xray_lines)
        intensities = []
        ax = self.axes_manager.signal_axes[0]
        # test 1D Spectrum (0D problem)
        # signal_to_index = self.axes_manager.navigation_dimension - 2
        for i, (Xray_line, window) in enumerate(
                zip(xray_lines, integration_windows)):
            line_energy, line_FWHM = self._get_line_energy(Xray_line,
                                                           FWHM_MnKa='auto')
            element, line = utils_eds._get_element_and_line(Xray_line)
            img = self.isig[window[0]:window[1]].integrate1D(-1)
            if background_windows is not None:
                bw = background_windows[i]
                # TODO: test to prevent slicing bug. To be reomved when fixed
                indexes = [float(ax.value2index(de))
                           for de in list(bw) + window]
                if indexes[0] == indexes[1]:
                    bck1 = self.isig[bw[0]]
                else:
                    bck1 = self.isig[bw[0]:bw[1]].integrate1D(-1)
                if indexes[2] == indexes[3]:
                    bck2 = self.isig[bw[2]]
                else:
                    bck2 = self.isig[bw[2]:bw[3]].integrate1D(-1)
                corr_factor = (indexes[5] - indexes[4]) / (
                    (indexes[1] - indexes[0]) + (indexes[3] - indexes[2]))
                img -= (bck1 + bck2) * corr_factor
            img.metadata.General.title = (
                'X-ray line intensity of %s: %s at %.2f %s' %
                (self.metadata.General.title,
                 Xray_line,
                 line_energy,
                 self.axes_manager.signal_axes[0].units,
                 ))
            if img.axes_manager.navigation_dimension >= 2:
                img = img.as_image([0, 1])
            elif img.axes_manager.navigation_dimension == 1:
                img.axes_manager.set_signal_dimension(1)
            if plot_result and img.axes_manager.signal_dimension == 0:
                print("%s at %s %s : Intensity = %.2f"
                      % (Xray_line,
                         line_energy,
                         ax.units,
                         img.data))
            img.metadata.set_item("Sample.elements", ([element]))
            img.metadata.set_item("Sample.xray_lines", ([Xray_line]))
            intensities.append(img)
        if plot_result and img.axes_manager.signal_dimension != 0:
            utils.plot.plot_signals(intensities, **kwargs)
        return intensities

    def get_take_off_angle(self):
        """Calculate the take-off-angle (TOA).

        TOA is the angle with which the X-rays leave the surface towards
        the detector. Parameters are read in 'SEM.tilt_stage',
        'Acquisition_instrument.SEM.Detector.EDS.azimuth_angle' and
        'SEM.Detector.EDS.elevation_angle' in 'metadata'.

        Returns
        -------
        take_off_angle: float
            in Degree

        Examples
        --------
        >>> s = hs.datasets.example_signals.EDS_SEM_Spectrum()
        >>> s.get_take_off_angle()
        37.0
        >>> s.set_microscope_parameters(tilt_stage=20.)
        >>> s.get_take_off_angle()
        57.0

        See also
        --------
        hs.eds.take_off_angle

        Notes
        -----
        Defined by M. Schaffer et al., Ultramicroscopy 107(8), pp 587-597
        (2007)
        """
        if self.metadata.Signal.signal_type == 'EDS_SEM':
            mp = self.metadata.Acquisition_instrument.SEM
        elif self.metadata.Signal.signal_type == 'EDS_TEM':
            mp = self.metadata.Acquisition_instrument.TEM

        tilt_stage = mp.tilt_stage
        azimuth_angle = mp.Detector.EDS.azimuth_angle
        elevation_angle = mp.Detector.EDS.elevation_angle

        TOA = utils.eds.take_off_angle(tilt_stage, azimuth_angle,
                                       elevation_angle)

        return TOA

    def estimate_integration_windows(self,
                                     windows_width=2.,
                                     xray_lines=None):
        """
        Estimate a window of integration for each X-ray line.

        Parameters
        ----------
        windows_width: float
            The width of the integration windows is the 'windows_width' times
            the calculated FWHM of the line.
        xray_lines: None or list of string
            If None, use 'metadata.Sample.elements.xray_lines'. Else,
            provide an iterable containing a list of valid X-ray lines
            symbols.

        Return
        ------
        integration_windows: 2D array of float
            The positions of the windows in energy. Each row corresponds to a
            X-ray line. Each row contains the left and right value of the
            window.

        Examples
        --------
        >>> s = hs.datasets.example_signals.EDS_TEM_Spectrum()
        >>> s.add_lines()
        >>> iw = s.estimate_integration_windows()
        >>> s.plot(integration_windows=iw)
        >>> s.get_lines_intensity(integration_windows=iw, plot_result=True)
        Fe_Ka at 6.4039 keV : Intensity = 3710.00
        Pt_La at 9.4421 keV : Intensity = 15872.00

        See also
        --------
        plot, get_lines_intensity
        """
        xray_lines = self._get_xray_lines(xray_lines)
        integration_windows = []
        for Xray_line in xray_lines:
            line_energy, line_FWHM = self._get_line_energy(Xray_line,
                                                           FWHM_MnKa='auto')
            element, line = utils_eds._get_element_and_line(Xray_line)
            det = windows_width * line_FWHM / 2.
            integration_windows.append([line_energy - det, line_energy + det])
        return integration_windows

    def estimate_background_windows(self,
                                    line_width=[2, 2],
                                    windows_width=1,
                                    xray_lines=None):
        """
        Estimate two windows around each X-ray line containing only the
        background.

        Parameters
        ----------
        line_width: list of two floats
            The position of the two windows around the X-ray line is given by
            the `line_width` (left and right) times the calculated FWHM of the
            line.
        windows_width: float
            The width of the windows is is the `windows_width` times the
            calculated FWHM of the line.
        xray_lines: None or list of string
            If None, use `metadata.Sample.elements.xray_lines`. Else,
            provide an iterable containing a list of valid X-ray lines
            symbols.

        Return
        ------
        windows_position: 2D array of float
            The position of the windows in energy. Each line corresponds to a
            X-ray line. In a line, the two first values correspond to the
            limits of the left window and the two last values correspond to
            the limits of the right window.

        Examples
        --------
        >>> s = hs.datasets.example_signals.EDS_TEM_Spectrum()
        >>> s.add_lines()
        >>> bw = s.estimate_background_windows(line_width=[5.0, 2.0])
        >>> s.plot(background_windows=bw)
        >>> s.get_lines_intensity(background_windows=bw, plot_result=True)
        Fe_Ka at 6.4039 keV : Intensity = 2754.00
        Pt_La at 9.4421 keV : Intensity = 15090.00

        See also
        --------
        plot, get_lines_intensity
        """
        xray_lines = self._get_xray_lines(xray_lines)
        windows_position = []
        for xray_line in xray_lines:
            line_energy, line_FWHM = self._get_line_energy(xray_line,
                                                           FWHM_MnKa='auto')
            tmp = [line_energy - line_FWHM * line_width[0] - line_FWHM * windows_width,
                   line_energy - line_FWHM * line_width[0],
                   line_energy + line_FWHM * line_width[1],
                   line_energy + line_FWHM * line_width[1] + line_FWHM * windows_width]
            windows_position.append(tmp)
        windows_position = np.array(windows_position)
        # merge ovelapping windows
        index = windows_position.argsort(axis=0)[:, 0]
        for i in range(len(index) - 1):
            ia, ib = index[i], index[i + 1]
            if windows_position[ia, 2] > windows_position[ib, 0]:
                interv = np.append(windows_position[ia, :2],
                                   windows_position[ib, 2:])
                windows_position[ia] = interv
                windows_position[ib] = interv
        return windows_position

    def plot(self,
             xray_lines=False,
             only_lines=("a", "b"),
             only_one=False,
             background_windows=None,
             integration_windows=None,
             **kwargs):
        """
        Plot the EDS spectrum. The following markers can be added

        - The position of the X-ray lines and their names.
        - The background windows associated with each X-ray lines. A black line
        links the left and right window with the average value in each window.

        Parameters
        ----------
        xray_lines: {False, True, 'from_elements', list of string}
            If not False, indicate the position and the name of the X-ray
            lines.
            If True, if `metadata.Sample.elements.xray_lines` contains a
            list of lines use those. If `metadata.Sample.elements.xray_lines`
            is undefined or empty or if xray_lines equals 'from_elements' and
            `metadata.Sample.elements` is defined, use the same syntax as
            `add_line` to select a subset of lines for the operation.
            Alternatively, provide an iterable containing a list of valid X-ray
            lines symbols.
        only_lines : None or list of strings
            If not None, use only the given lines (eg. ('a','Kb')).
            If None, use all lines.
        only_one : bool
            If False, use all the lines of each element in the data spectral
            range. If True use only the line at the highest energy
            above an overvoltage of 2 (< beam energy / 2).
        background_windows: None or 2D array of float
            If not None, add markers at the position of the windows in energy.
            Each line corresponds to a X-ray lines. In a line, the two first
            value corresponds to the limit of the left window and the two
            last values corresponds to the limit of the right window.
        integration_windows: None or 'auto' or float or 2D array of float
            If not None, add markers at the position of the integration
            windows.
            If 'auto' (or float), the width of the integration windows is 2.0
            (or float) times the calculated FWHM of the line. see
            'estimate_integration_windows'.
            Else provide an array for which each row corresponds to a X-ray
            line. Each row contains the left and right value of the window.
        kwargs
            The extra keyword arguments for plot()

        Examples
        --------
        >>> s = hs.datasets.example_signals.EDS_SEM_Spectrum()
        >>> s.plot()

        >>> s = hs.datasets.example_signals.EDS_SEM_Spectrum()
        >>> s.plot(True)

        >>> s = hs.datasets.example_signals.EDS_TEM_Spectrum()
        >>> s.add_lines()
        >>> bw = s.estimate_background_windows()
        >>> s.plot(background_windows=bw)

        >>> s = hs.datasets.example_signals.EDS_SEM_Spectrum()
        >>> s.plot(['Mn_Ka'], integration_windows='auto')

        >>> s = hs.datasets.example_signals.EDS_TEM_Spectrum()
        >>> s.add_lines()
        >>> bw = s.estimate_background_windows()
        >>> s.plot(background_windows=bw, integration_windows=2.1)

        See also
        --------
        set_elements, add_elements, estimate_integration_windows,
        get_lines_intensity, estimate_background_windows
        """
        super(EDSSpectrum, self).plot(**kwargs)
        self._xray_markers.clear()
        self._plot_xray_lines(xray_lines, only_lines, only_one,
                              background_windows, integration_windows)

    def _plot_xray_lines(self, xray_lines=False, only_lines=("a", "b"),
                         only_one=False, background_windows=None,
                         integration_windows=None):
        if xray_lines is not False or\
                background_windows is not None or\
                integration_windows is not None:
            if xray_lines is False:
                xray_lines = True
            only_lines = utils_eds._parse_only_lines(only_lines)
            if xray_lines is True or xray_lines == 'from_elements':
                if 'Sample.xray_lines' in self.metadata \
                        and xray_lines != 'from_elements':
                    xray_lines = self.metadata.Sample.xray_lines
                elif 'Sample.elements' in self.metadata:
                    xray_lines = self._get_lines_from_elements(
                        self.metadata.Sample.elements,
                        only_one=only_one,
                        only_lines=only_lines)
                else:
                    raise ValueError(
                        "No elements defined, set them with `add_elements`")
            xray_lines, xray_not_here = self._get_xray_lines_in_spectral_range(
                xray_lines)
            for xray in xray_not_here:
                print("Warning: %s is not in the data energy range." % xray)
            xray_lines = np.unique(xray_lines)
            self._add_xray_lines_markers(xray_lines)
            if background_windows is not None:
                self._add_background_windows_markers(background_windows)
            if integration_windows is not None:
                if integration_windows == 'auto':
                    integration_windows = 2.0
                if hasattr(integration_windows, '__iter__') is False:
                    integration_windows = self.estimate_integration_windows(
                        windows_width=integration_windows,
                        xray_lines=xray_lines)
                self._add_vertical_lines_groups(integration_windows,
                                                linestyle='--')

    def _add_vertical_lines_groups(self, position, **kwargs):
        """
        Add vertical markers for each group that shares the color.

        Parameters
        ----------
        position: 2D array of float
            The position on the signal axis. Each row corresponds to a
            group.
        kwargs
            keywords argument for markers.vertical_line
        """
        per_xray = len(position[0])
        colors = itertools.cycle(np.sort(
            plt.rcParams['axes.color_cycle'] * per_xray))
        for x, color in zip(np.ravel(position), colors):
            line = markers.vertical_line(x=x, color=color, **kwargs)
            self.add_marker(line)

    def _add_xray_lines_markers(self, xray_lines):
        """
        Add marker on a spec.plot() with the name of the selected X-ray
        lines

        Parameters
        ----------
        xray_lines: list of string
            A valid list of X-ray lines
        """

        line_energy = []
        intensity = []
        for xray_line in xray_lines:
            element, line = utils_eds._get_element_and_line(xray_line)
            line_energy.append(self._get_line_energy(xray_line))
            relative_factor = elements_db[element][
                'Atomic_properties']['Xray_lines'][line]['weight']
            a_eng = self._get_line_energy(element + '_' + line[0] + 'a')
            intensity.append(self.isig[a_eng].data * relative_factor)
        for i in range(len(line_energy)):
            line = markers.vertical_line_segment(
                x=line_energy[i], y1=None, y2=intensity[i] * 0.8)
            self.add_marker(line)
            text = markers.text(
                x=line_energy[i], y=intensity[i] * 1.1, text=xray_lines[i],
                rotation=90)
            self.add_marker(text)
            line.events.closed.connect(partial(self._remove_xray_lines_markers,
                                               xray_lines[i]))
            self._xray_markers[xray_lines[i]] = (line, text)

    def _remove_xray_lines_markers(self, xray_lines):
        """
        Remove marker previosuly added on a spec.plot() with the name of the
        selected X-ray lines

        Parameters
        ----------
        xray_lines: list of string
            A valid list of X-ray lines to remove
        """
        for xray_line in xray_lines:
            if xray_line in self._xray_markers:
                for m in self._xray_markers.pop(xray_line):
                    m.close()

    def _add_background_windows_markers(self,
                                        windows_position):
        """
        Plot the background windows associated with each X-ray lines.

        For X-ray lines, a black line links the left and right window with the
        average value in each window.

        Parameters
        ----------
        windows_position: 2D array of float
            The position of the windows in energy. Each line corresponds to a
            X-ray lines. In a line, the two first value corresponds to the
            limit of the left window and the two last values corresponds to the
            limit of the right window.

        See also
        --------
        estimate_background_windows, get_lines_intensity
        """
        self._add_vertical_lines_groups(windows_position)
        ax = self.axes_manager.signal_axes[0]
        for bw in windows_position:
            # TODO: test to prevent slicing bug. To be reomved when fixed
            if ax.value2index(bw[0]) == ax.value2index(bw[1]):
                y1 = self.isig[bw[0]].data
            else:
                y1 = self.isig[bw[0]:bw[1]].mean(-1).data
            if ax.value2index(bw[2]) == ax.value2index(bw[3]):
                y2 = self.isig[bw[2]].data
            else:
                y2 = self.isig[bw[2]:bw[3]].mean(-1).data
            line = markers.line_segment(
                x1=(bw[0] + bw[1]) / 2., x2=(bw[2] + bw[3]) / 2.,
                y1=y1, y2=y2, color='black')
            self.add_marker(line)<|MERGE_RESOLUTION|>--- conflicted
+++ resolved
@@ -154,11 +154,7 @@
                 xray_lines_not_in_range.append(xray_line)
         return xray_lines_in_range, xray_lines_not_in_range
 
-<<<<<<< HEAD
-    def sum(self, axis=None):
-=======
     def sum(self, axis=None, out=None):
->>>>>>> 0ea86ffc
         """Sum the data over the given axis.
 
         Parameters
