--- conflicted
+++ resolved
@@ -190,32 +190,15 @@
         s = super().rebin(new_shape, out=out)
         s = out or s
         # modify time per spectrum
-<<<<<<< HEAD
-        if "Acquisition_instrument.SEM.Detector.EDS.real_time" in s.metadata:
-            for i, t in enumerate(s.axes_manager.navigation_axes):
-                s.metadata.Acquisition_instrument.SEM.Detector.EDS.real_time\
-                    *= factors[i]
-        if "Acquisition_instrument.SEM.Detector.EDS.live_time" in s.metadata:
-            for i, t in enumerate(s.axes_manager.navigation_axes):
-                s.metadata.Acquisition_instrument.SEM.Detector.EDS.live_time\
-                    *= factors[i]
-        if "Acquisition_instrument.TEM.Detector.EDS.real_time" in s.metadata:
-            for i, t in enumerate(s.axes_manager.navigation_axes):
-                s.metadata.Acquisition_instrument.TEM.Detector.EDS.real_time\
-                    *= factors[i]
-        if "Acquisition_instrument.TEM.Detector.EDS.live_time" in s.metadata:
-            for i, t in enumerate(s.axes_manager.navigation_axes):
-                s.metadata.Acquisition_instrument.TEM.Detector.EDS.live_time\
-                    *= factors[i]
-=======
         this_md = self.metadata
         that_md = s.metadata
         keys = ("Acquisition_instrument.SEM.Detector.EDS.live_time",
-                "Acquisition_instrument.TEM.Detector.EDS.live_time")
+                "Acquisition_instrument.TEM.Detector.EDS.live_time",
+                "Acquisition_instrument.SEM.Detector.EDS.real_time",
+                "Acquisition_instrument.TEM.Detector.EDS.real_time",)
         for key in keys:
             if key in this_md:
                 that_md.set_item(key, this_md.get_item(key) * np.prod(factors))
->>>>>>> 3f29d48e
         return s
     sum.__doc__ = Signal1D.sum.__doc__
 
