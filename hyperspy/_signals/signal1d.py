--- conflicted
+++ resolved
@@ -50,11 +50,7 @@
 from hyperspy.docstrings.signal1d import CROP_PARAMETER_DOC, SPIKES_REMOVAL_TOOL_DOCSTRING
 from hyperspy.docstrings.signal import (
     SHOW_PROGRESSBAR_ARG,
-<<<<<<< HEAD
-    MAX_WORKERS_ARG,
-=======
     NUM_WORKERS_ARG,
->>>>>>> aee9adb8
     SIGNAL_MASK_ARG,
     NAVIGATION_MASK_ARG,
     LAZYSIGNAL_DOC,
@@ -502,11 +498,7 @@
                  fill_value=fill_value,
                  kind=interpolation_method,
                  show_progressbar=show_progressbar,
-<<<<<<< HEAD
-                 max_workers=max_workers,
-=======
                  num_workers=num_workers,
->>>>>>> aee9adb8
                  ragged=False)
 
         if crop and not expand:
@@ -517,11 +509,7 @@
                       ihigh)
 
         self.events.data_changed.trigger(obj=self)
-<<<<<<< HEAD
-    shift1D.__doc__ %= (CROP_PARAMETER_DOC, SHOW_PROGRESSBAR_ARG, MAX_WORKERS_ARG)
-=======
     shift1D.__doc__ %= (CROP_PARAMETER_DOC, SHOW_PROGRESSBAR_ARG, NUM_WORKERS_ARG)
->>>>>>> aee9adb8
 
     def interpolate_in_between(
         self,
@@ -529,11 +517,7 @@
         end,
         delta=3,
         show_progressbar=None,
-<<<<<<< HEAD
-        max_workers=None,
-=======
         num_workers=None,
->>>>>>> aee9adb8
         **kwargs,
     ):
         """Replace the data in a given range by interpolation.
@@ -592,11 +576,7 @@
         )
         self.events.data_changed.trigger(obj=self)
 
-<<<<<<< HEAD
-    interpolate_in_between.__doc__ %= (SHOW_PROGRESSBAR_ARG, MAX_WORKERS_ARG)
-=======
     interpolate_in_between.__doc__ %= (SHOW_PROGRESSBAR_ARG, NUM_WORKERS_ARG)
->>>>>>> aee9adb8
 
     def estimate_shift1D(
         self,
@@ -608,11 +588,7 @@
         number_of_interpolation_points=5,
         mask=None,
         show_progressbar=None,
-<<<<<<< HEAD
-        max_workers=None,
-=======
         num_workers=None,
->>>>>>> aee9adb8
     ):
         """Estimate the shifts in the current signal axis using
         cross-correlation.
@@ -710,11 +686,7 @@
             shift_array = shift_array.compute()
         return shift_array
 
-<<<<<<< HEAD
-    estimate_shift1D.__doc__ %= (SHOW_PROGRESSBAR_ARG, MAX_WORKERS_ARG)
-=======
     estimate_shift1D.__doc__ %= (SHOW_PROGRESSBAR_ARG, NUM_WORKERS_ARG)
->>>>>>> aee9adb8
 
     def align1D(self,
                 start=None,
@@ -860,11 +832,7 @@
         polynomial_order=None,
         window_length=None,
         differential_order=0,
-<<<<<<< HEAD
-        max_workers=None,
-=======
         num_workers=None,
->>>>>>> aee9adb8
         display=True,
         toolkit=None,
     ):
@@ -908,11 +876,7 @@
             axis = self.axes_manager.signal_axes[0]
             self.map(savgol_filter, window_length=window_length,
                      polyorder=polynomial_order, deriv=differential_order,
-<<<<<<< HEAD
-                     delta=axis.scale, ragged=False, max_workers=max_workers)
-=======
                      delta=axis.scale, ragged=False, num_workers=num_workers)
->>>>>>> aee9adb8
         else:
             # Interactive mode
             smoother = SmoothingSavitzkyGolay(self)
@@ -923,22 +887,14 @@
                 smoother.window_length = window_length
             return smoother.gui(display=display, toolkit=toolkit)
 
-<<<<<<< HEAD
-    smooth_savitzky_golay.__doc__ %= (MAX_WORKERS_ARG, DISPLAY_DT, TOOLKIT_DT)
-=======
     smooth_savitzky_golay.__doc__ %= (NUM_WORKERS_ARG, DISPLAY_DT, TOOLKIT_DT)
->>>>>>> aee9adb8
 
     def smooth_lowess(
         self,
         smoothing_parameter=None,
         number_of_iterations=None,
         show_progressbar=None,
-<<<<<<< HEAD
-        max_workers=None,
-=======
         num_workers=None,
->>>>>>> aee9adb8
         display=True,
         toolkit=None,
     ):
@@ -981,23 +937,14 @@
                      n_iter=number_of_iterations,
                      show_progressbar=show_progressbar,
                      ragged=False,
-<<<<<<< HEAD
-                     max_workers=max_workers)
-    smooth_lowess.__doc__ %= (SHOW_PROGRESSBAR_ARG, MAX_WORKERS_ARG, DISPLAY_DT, TOOLKIT_DT)
-=======
                      num_workers=num_workers)
     smooth_lowess.__doc__ %= (SHOW_PROGRESSBAR_ARG, NUM_WORKERS_ARG, DISPLAY_DT, TOOLKIT_DT)
->>>>>>> aee9adb8
 
     def smooth_tv(
         self,
         smoothing_parameter=None,
         show_progressbar=None,
-<<<<<<< HEAD
-        max_workers=None,
-=======
         num_workers=None,
->>>>>>> aee9adb8
         display=True,
         toolkit=None,
     ):
@@ -1033,15 +980,9 @@
             self.map(_tv_denoise_1d, weight=smoothing_parameter,
                      ragged=False,
                      show_progressbar=show_progressbar,
-<<<<<<< HEAD
-                     max_workers=max_workers)
-
-    smooth_tv.__doc__ %= (SHOW_PROGRESSBAR_ARG, MAX_WORKERS_ARG, DISPLAY_DT, TOOLKIT_DT)
-=======
                      num_workers=num_workers)
 
     smooth_tv.__doc__ %= (SHOW_PROGRESSBAR_ARG, NUM_WORKERS_ARG, DISPLAY_DT, TOOLKIT_DT)
->>>>>>> aee9adb8
 
     def filter_butterworth(self,
                            cutoff_frequency_ratio=None,
@@ -1408,11 +1349,7 @@
                             medfilt_radius=5,
                             maxpeakn=30000,
                             peakgroup=10,
-<<<<<<< HEAD
-                            max_workers=None):
-=======
                             num_workers=None):
->>>>>>> aee9adb8
         """Find positive peaks along a 1D Signal. It detects peaks by looking
         for downward zero-crossings in the first derivative that exceed
         'slope_thresh'.
@@ -1475,20 +1412,12 @@
                          peakgroup=peakgroup,
                          subchannel=subchannel,
                          ragged=True,
-<<<<<<< HEAD
-                         max_workers=max_workers,
-=======
                          num_workers=num_workers,
->>>>>>> aee9adb8
                          inplace=False,
                          lazy_output=False)
         return peaks.data
 
-<<<<<<< HEAD
-    find_peaks1D_ohaver.__doc__ %= ( MAX_WORKERS_ARG)
-=======
     find_peaks1D_ohaver.__doc__ %= ( NUM_WORKERS_ARG)
->>>>>>> aee9adb8
 
     def estimate_peak_width(
         self,
@@ -1601,11 +1530,7 @@
         else:
             return width
 
-<<<<<<< HEAD
-    estimate_peak_width.__doc__ %= (SHOW_PROGRESSBAR_ARG, MAX_WORKERS_ARG)
-=======
     estimate_peak_width.__doc__ %= (SHOW_PROGRESSBAR_ARG, NUM_WORKERS_ARG)
->>>>>>> aee9adb8
 
     def plot(self,
              navigator="auto",
