# -*- coding: utf-8 -*-
# Copyright 2007-2020 The HyperSpy developers
#
# This file is part of  HyperSpy.
#
#  HyperSpy is free software: you can redistribute it and/or modify
# it under the terms of the GNU General Public License as published by
# the Free Software Foundation, either version 3 of the License, or
# (at your option) any later version.
#
#  HyperSpy is distributed in the hope that it will be useful,
# but WITHOUT ANY WARRANTY; without even the implied warranty of
# MERCHANTABILITY or FITNESS FOR A PARTICULAR PURPOSE.  See the
# GNU General Public License for more details.
#
# You should have received a copy of the GNU General Public License
# along with  HyperSpy.  If not, see <http://www.gnu.org/licenses/>.

import logging
import math

import matplotlib.pyplot as plt
import numpy as np
import dask.array as da
import scipy.interpolate
import scipy as sp
from scipy.signal import savgol_filter
from scipy.ndimage.filters import gaussian_filter1d
try:
    from statsmodels.nonparametric.smoothers_lowess import lowess
    statsmodels_installed = True
except BaseException:
    statsmodels_installed = False

from hyperspy.signal import BaseSignal
from hyperspy._signals.common_signal1d import CommonSignal1D
from hyperspy.signal_tools import SpikesRemoval
from hyperspy.models.model1d import Model1D


from hyperspy.defaults_parser import preferences
from hyperspy.signal_tools import (
    Signal1DCalibration,
    SmoothingSavitzkyGolay,
    SmoothingLowess,
    SmoothingTV,
    ButterworthFilter)
from hyperspy.ui_registry import DISPLAY_DT, TOOLKIT_DT
from hyperspy.misc.tv_denoise import _tv_denoise_1d
from hyperspy.signal_tools import BackgroundRemoval
from hyperspy.decorators import interactive_range_selector
from hyperspy.signal_tools import IntegrateArea
from hyperspy import components1d
from hyperspy._signals.lazy import LazySignal
from hyperspy.docstrings.signal1d import CROP_PARAMETER_DOC
<<<<<<< HEAD
from hyperspy.docstrings.signal import SHOW_PROGRESSBAR_ARG, PARALLEL_ARG
from hyperspy.docstrings.plot import (
    BASE_PLOT_DOCSTRING, BASE_PLOT_DOCSTRING_PARAMETERS, PLOT1D_DOCSTRING)
=======
from hyperspy.docstrings.signal import SHOW_PROGRESSBAR_ARG, PARALLEL_ARG, MAX_WORKERS_ARG
>>>>>>> 8c421526
from hyperspy.misc.test_utils import ignore_warning


_logger = logging.getLogger(__name__)


def find_peaks_ohaver(y, x=None, slope_thresh=0., amp_thresh=None,
                      medfilt_radius=5, maxpeakn=30000, peakgroup=10,
                      subchannel=True,):
    """Find peaks along a 1D line.

    Function to locate the positive peaks in a noisy x-y data set.
    Detects peaks by looking for downward zero-crossings in the first
    derivative that exceed 'slope_thresh'.
    Returns an array containing position, height, and width of each peak.
    Sorted by position.
    'slope_thresh' and 'amp_thresh', control sensitivity: higher values
    will neglect wider peaks (slope) and smaller features (amp),
    respectively.

    Parameters
    ----------

    y : array
        1D input array, e.g. a spectrum
    x : array (optional)
        1D array describing the calibration of y (must have same shape as y)
    slope_thresh : float (optional)
                   1st derivative threshold to count the peak;
                   higher values will neglect broader features;
                   default is set to 0.
    amp_thresh : float (optional)
                 intensity threshold below which peaks are ignored;
                 higher values will neglect smaller features;
                 default is set to 10% of max(y).
    medfilt_radius : int (optional)
                     median filter window to apply to smooth the data
                     (see scipy.signal.medfilt);
                     if 0, no filter will be applied;
                     default is set to 5.
    peakgroup : int (optional)
                number of points around the "top part" of the peak that
                are taken to estimate the peak height; for spikes or
                very narrow peaks, keep PeakGroup=1 or 2; for broad or
                noisy peaks, make PeakGroup larger to reduce the effect
                of noise;
                default is set to 10.
    maxpeakn : int (optional)
              number of maximum detectable peaks;
              default is set to 30000.
    subchannel : bool (optional)
             default is set to True.

    Returns
    -------
    P : structured array of shape (npeaks)
        contains fields: 'position', 'width', and 'height' for each peak.

    Examples
    --------
    >>> x = np.arange(0,50,0.01)
    >>> y = np.cos(x)
    >>> peaks = find_peaks_ohaver(y, x, 0, 0)

    Notes
    -----
    Original code from T. C. O'Haver, 1995.
    Version 2  Last revised Oct 27, 2006 Converted to Python by
    Michael Sarahan, Feb 2011.
    Revised to handle edges better.  MCS, Mar 2011
    """

    if x is None:
        x = np.arange(len(y), dtype=np.int64)
    if not amp_thresh:
        amp_thresh = 0.1 * y.max()
    peakgroup = np.round(peakgroup)
    if medfilt_radius:
        d = np.gradient(scipy.signal.medfilt(y, medfilt_radius))
    else:
        d = np.gradient(y)
    n = np.round(peakgroup / 2 + 1)
    peak_dt = np.dtype([('position', np.float),
                        ('height', np.float),
                        ('width', np.float)])
    P = np.array([], dtype=peak_dt)
    peak = 0
    for j in range(len(y) - 4):
        if np.sign(d[j]) > np.sign(d[j + 1]):  # Detects zero-crossing
            if np.sign(d[j + 1]) == 0:
                continue
            # if slope of derivative is larger than slope_thresh
            if d[j] - d[j + 1] > slope_thresh:
                # if height of peak is larger than amp_thresh
                if y[j] > amp_thresh:
                    # the next section is very slow, and actually messes
                    # things up for images (discrete pixels),
                    # so by default, don't do subchannel precision in the
                    # 1D peakfind step.
                    if subchannel:
                        xx = np.zeros(peakgroup)
                        yy = np.zeros(peakgroup)
                        s = 0
                        for k in range(peakgroup):
                            groupindex = int(j + k - n + 1)
                            if groupindex < 1:
                                xx = xx[1:]
                                yy = yy[1:]
                                s += 1
                                continue
                            elif groupindex > y.shape[0] - 1:
                                xx = xx[:groupindex - 1]
                                yy = yy[:groupindex - 1]
                                break
                            xx[k - s] = x[groupindex]
                            yy[k - s] = y[groupindex]
                        avg = np.average(xx)
                        stdev = np.std(xx)
                        xxf = (xx - avg) / stdev
                        # Fit parabola to log10 of sub-group with
                        # centering and scaling
                        yynz = yy != 0
                        coef = np.polyfit(
                            xxf[yynz], np.log10(np.abs(yy[yynz])), 2)
                        c1 = coef[2]
                        c2 = coef[1]
                        c3 = coef[0]
                        with np.errstate(invalid='ignore'):
                            width = np.linalg.norm(stdev * 2.35703 /
                                                   (np.sqrt(2) * np.sqrt(-1 *
                                                                         c3)))
                        # if the peak is too narrow for least-squares
                        # technique to work  well, just use the max value
                        # of y in the sub-group of points near peak.
                        if peakgroup < 7:
                            height = np.max(yy)
                            position = xx[np.argmin(np.abs(yy - height))]
                        else:
                            position = - ((stdev * c2 / (2 * c3)) - avg)
                            height = np.exp(c1 - c3 * (c2 / (2 * c3)) ** 2)
                    # Fill results array P. One row for each peak
                    # detected, containing the
                    # peak position (x-value) and peak height (y-value).
                    else:
                        position = x[j]
                        height = y[j]
                        # no way to know peak width without
                        # the above measurements.
                        width = 0
                    if (not np.isnan(position) and 0 < position < x[-1]):
                        P = np.hstack((P,
                                       np.array([(position, height, width)],
                                                dtype=peak_dt)))
                        peak += 1
    # return only the part of the array that contains peaks
    # (not the whole maxpeakn x 3 array)
    if len(P) > maxpeakn:
        minh = np.sort(P['height'])[-maxpeakn]
        P = P[P['height'] >= minh]

    # Sorts the values as a function of position
    P.sort(0)

    return P


def interpolate1D(number_of_interpolation_points, data):
    ip = number_of_interpolation_points
    ch = len(data)
    old_ax = np.linspace(0, 100, ch)
    new_ax = np.linspace(0, 100, ch * ip - (ip - 1))
    interpolator = scipy.interpolate.interp1d(old_ax, data)
    return interpolator(new_ax)


def _estimate_shift1D(data, **kwargs):
    mask = kwargs.get('mask', None)
    ref = kwargs.get('ref', None)
    interpolate = kwargs.get('interpolate', True)
    ip = kwargs.get('ip', 5)
    data_slice = kwargs.get('data_slice', slice(None))
    if bool(mask):
        # asarray is required for consistensy as argmax
        # returns a numpy scalar array
        return np.asarray(np.nan)
    data = data[data_slice]
    if interpolate is True:
        data = interpolate1D(ip, data)
    return np.argmax(np.correlate(ref, data, 'full')) - len(ref) + 1


def _shift1D(data, **kwargs):
    shift = kwargs.get('shift', 0.)
    original_axis = kwargs.get('original_axis', None)
    fill_value = kwargs.get('fill_value', np.nan)
    kind = kwargs.get('kind', 'linear')
    offset = kwargs.get('offset', 0.)
    scale = kwargs.get('scale', 1.)
    size = kwargs.get('size', 2)
    if np.isnan(shift) or shift == 0:
        return data
    axis = np.linspace(offset, offset + scale * (size - 1), size)

    si = sp.interpolate.interp1d(original_axis,
                                 data,
                                 bounds_error=False,
                                 fill_value=fill_value,
                                 kind=kind)
    offset = float(offset - shift)
    axis = np.linspace(offset, offset + scale * (size - 1), size)
    return si(axis)


class Signal1D(BaseSignal, CommonSignal1D):

    """
    """
    _signal_dimension = 1

    def __init__(self, *args, **kwargs):
        super().__init__(*args, **kwargs)
        if self.axes_manager.signal_dimension != 1:
            self.axes_manager.set_signal_dimension(1)

    def _spikes_diagnosis(self, signal_mask=None,
                          navigation_mask=None):
        """Plots a histogram to help in choosing the threshold for
        spikes removal.

        Parameters
        ----------
        signal_mask : boolean array
            Restricts the operation to the signal locations not marked
            as True (masked)
        navigation_mask : boolean array
            Restricts the operation to the navigation locations not
            marked as True (masked).

        See also
        --------
        spikes_removal_tool

        """
        self._check_signal_dimension_equals_one()
        dc = self.data
        if signal_mask is not None:
            dc = dc[..., ~signal_mask]
        if navigation_mask is not None:
            dc = dc[~navigation_mask, :]
        der = np.abs(np.diff(dc, 1, -1))
        n = ((~navigation_mask).sum() if navigation_mask else
             self.axes_manager.navigation_size)

        # arbitrary cutoff for number of spectra necessary before histogram
        # data is compressed by finding maxima of each spectrum
        tmp = BaseSignal(der) if n < 2000 else BaseSignal(
            np.ravel(der.max(-1)))

        # get histogram signal using smart binning and plot
        tmph = tmp.get_histogram()
        tmph.plot()

        # Customize plot appearance
        plt.gca().set_title('')
        plt.gca().fill_between(tmph.axes_manager[0].axis,
                               tmph.data,
                               facecolor='#fddbc7',
                               interpolate=True,
                               color='none')
        ax = tmph._plot.signal_plot.ax
        axl = tmph._plot.signal_plot.ax_lines[0]
        axl.set_line_properties(color='#b2182b')
        plt.xlabel('Derivative magnitude')
        plt.ylabel('Log(Counts)')
        ax.set_yscale('log')
        ax.set_ylim(10 ** -1, plt.ylim()[1])
        ax.set_xlim(plt.xlim()[0], 1.1 * plt.xlim()[1])
        plt.draw()

    def spikes_removal_tool(self, signal_mask=None,
                            navigation_mask=None, display=True, toolkit=None):
        """Graphical interface to remove spikes from EELS spectra.

        Parameters
        ----------
        signal_mask : boolean array
            Restricts the operation to the signal locations not marked
            as True (masked)
        navigation_mask : boolean array
            Restricts the operation to the navigation locations not
            marked as True (masked)
        %s
        %s

        See also
        --------
        _spikes_diagnosis

        """
        self._check_signal_dimension_equals_one()
        sr = SpikesRemoval(self,
                           navigation_mask=navigation_mask,
                           signal_mask=signal_mask)
        return sr.gui(display=display, toolkit=toolkit)
    spikes_removal_tool.__doc__ %= (DISPLAY_DT, TOOLKIT_DT)

    def create_model(self, dictionary=None):
        """Create a model for the current data.

        Returns
        -------
        model : `Model1D` instance.

        """

        model = Model1D(self, dictionary=dictionary)
        return model

    def shift1D(
        self,
        shift_array,
        interpolation_method='linear',
        crop=True,
        expand=False,
        fill_value=np.nan,
        parallel=None,
        show_progressbar=None,
        max_workers=None,
    ):
        """Shift the data in place over the signal axis by the amount specified
        by an array.

        Parameters
        ----------
        shift_array : numpy array
            An array containing the shifting amount. It must have
            `axes_manager._navigation_shape_in_array` shape.
        interpolation_method : str or int
            Specifies the kind of interpolation as a string ('linear',
            'nearest', 'zero', 'slinear', 'quadratic, 'cubic') or as an
            integer specifying the order of the spline interpolator to
            use.
        %s
        expand : bool
            If True, the data will be expanded to fit all data after alignment.
            Overrides `crop`.
        fill_value : float
            If crop is False fill the data outside of the original
            interval with the given value where needed.
        %s
        %s
        %s

        Raises
        ------
        SignalDimensionError
            If the signal dimension is not 1.
        """
        if not np.any(shift_array):
            # Nothing to do, the shift array if filled with zeros
            return
        if show_progressbar is None:
            show_progressbar = preferences.General.show_progressbar
        self._check_signal_dimension_equals_one()
        axis = self.axes_manager.signal_axes[0]

        # Figure out min/max shifts, and translate to shifts in index as well
        minimum, maximum = np.nanmin(shift_array), np.nanmax(shift_array)
        if minimum < 0:
            ihigh = 1 + axis.value2index(
                axis.high_value + minimum,
                rounding=math.floor)
        else:
            ihigh = axis.high_index + 1
        if maximum > 0:
            ilow = axis.value2index(axis.offset + maximum,
                                    rounding=math.ceil)
        else:
            ilow = axis.low_index
        if expand:
            if self._lazy:
                ind = axis.index_in_array
                pre_shape = list(self.data.shape)
                post_shape = list(self.data.shape)
                pre_chunks = list(self.data.chunks)
                post_chunks = list(self.data.chunks)

                pre_shape[ind] = axis.high_index - ihigh + 1
                post_shape[ind] = ilow - axis.low_index
                for chunks, shape in zip((pre_chunks, post_chunks),
                                         (pre_shape, post_shape)):
                    maxsize = min(np.max(chunks[ind]), shape[ind])
                    num = np.ceil(shape[ind] / maxsize)
                    chunks[ind] = tuple(len(ar) for ar in
                                        np.array_split(np.arange(shape[ind]),
                                                       num))
                pre_array = da.full(tuple(pre_shape),
                                    fill_value,
                                    chunks=tuple(pre_chunks))

                post_array = da.full(tuple(post_shape),
                                     fill_value,
                                     chunks=tuple(post_chunks))

                self.data = da.concatenate((pre_array, self.data, post_array),
                                           axis=ind)
            else:
                padding = []
                for i in range(self.data.ndim):
                    if i == axis.index_in_array:
                        padding.append((axis.high_index - ihigh + 1,
                                        ilow - axis.low_index))
                    else:
                        padding.append((0, 0))
                self.data = np.pad(self.data, padding, mode='constant',
                                   constant_values=(fill_value,))
            axis.offset += minimum
            axis.size += axis.high_index - ihigh + 1 + ilow - axis.low_index

        self._map_iterate(_shift1D, (('shift', shift_array.ravel()),),
                          original_axis=axis.axis,
                          fill_value=fill_value,
                          kind=interpolation_method,
                          offset=axis.offset,
                          scale=axis.scale,
                          size=axis.size,
                          show_progressbar=show_progressbar,
                          parallel=parallel,
                          max_workers=max_workers,
                          ragged=False)

        if crop and not expand:
            _logger.debug("Cropping %s from index %i to %i"
                          % (self, ilow, ihigh))
            self.crop(axis.index_in_axes_manager,
                      ilow,
                      ihigh)

        self.events.data_changed.trigger(obj=self)
    shift1D.__doc__ %= (CROP_PARAMETER_DOC, SHOW_PROGRESSBAR_ARG, PARALLEL_ARG, MAX_WORKERS_ARG)

    def interpolate_in_between(
        self, 
        start,
        end,
        delta=3,        
        show_progressbar=None,
        parallel=None,
        max_workers=None,
        **kwargs,
    ):
        """Replace the data in a given range by interpolation.
        The operation is performed in place.

        Parameters
        ----------
        start, end : int or float
            The limits of the interval. If int they are taken as the
            axis index. If float they are taken as the axis value.
        delta : int or float
            The windows around the (start, end) to use for interpolation
        %s
        %s
        %s
        **kwargs :
            All extra keyword arguments are passed to
            :py:func:`scipy.interpolate.interp1d`. See the function documentation
            for details.

        Raises
        ------
        SignalDimensionError
            If the signal dimension is not 1.
        """
        if show_progressbar is None:
            show_progressbar = preferences.General.show_progressbar
        self._check_signal_dimension_equals_one()
        axis = self.axes_manager.signal_axes[0]
        i1 = axis._get_index(start)
        i2 = axis._get_index(end)
        if isinstance(delta, float):
            delta = int(delta / axis.scale)
        i0 = int(np.clip(i1 - delta, 0, np.inf))
        i3 = int(np.clip(i2 + delta, 0, axis.size))

        def interpolating_function(dat):
            dat_int = sp.interpolate.interp1d(
                list(range(i0, i1)) + list(range(i2, i3)),
                dat[i0:i1].tolist() + dat[i2:i3].tolist(),
                **kwargs)
            dat[i1:i2] = dat_int(list(range(i1, i2)))
            return dat
        self._map_iterate(interpolating_function, ragged=False,
                          parallel=parallel, show_progressbar=show_progressbar, max_workers=max_workers)
        self.events.data_changed.trigger(obj=self)

    interpolate_in_between.__doc__ %= (SHOW_PROGRESSBAR_ARG, PARALLEL_ARG, MAX_WORKERS_ARG)

    def _check_navigation_mask(self, mask):
        if mask is not None:
            if not isinstance(mask, BaseSignal):
                raise ValueError("mask must be a BaseSignal instance.")
            elif mask.axes_manager.signal_dimension not in (0, 1):
                raise ValueError("mask must be a BaseSignal "
                                 "with signal_dimension equal to 1")
            elif (mask.axes_manager.navigation_dimension !=
                  self.axes_manager.navigation_dimension):
                raise ValueError("mask must be a BaseSignal with the same "
                                 "navigation_dimension as the current signal.")

    def estimate_shift1D(
        self,
        start=None,
        end=None,
        reference_indices=None,
        max_shift=None,
        interpolate=True,
        number_of_interpolation_points=5,
        mask=None,
        show_progressbar=None,
        parallel=None,
        max_workers=None,
    ):
        """Estimate the shifts in the current signal axis using
        cross-correlation.
        This method can only estimate the shift by comparing
        unidimensional features that should not change the position in
        the signal axis. To decrease the memory usage, the time of
        computation and the accuracy of the results it is convenient to
        select the feature of interest providing sensible values for
        `start` and `end`. By default interpolation is used to obtain
        subpixel precision.

        Parameters
        ----------
        start, end : int, float or None
            The limits of the interval. If int they are taken as the
            axis index. If float they are taken as the axis value.
        reference_indices : tuple of ints or None
            Defines the coordinates of the spectrum that will be used
            as eference. If None the spectrum at the current
            coordinates is used for this purpose.
        max_shift : int
            "Saturation limit" for the shift.
        interpolate : bool
            If True, interpolation is used to provide sub-pixel
            accuracy.
        number_of_interpolation_points : int
            Number of interpolation points. Warning: making this number
            too big can saturate the memory
        mask : `BaseSignal` of bool.
            It must have signal_dimension = 0 and navigation_shape equal to the
            current signal. Where mask is True the shift is not computed
            and set to nan.
        %s
        %s
        %s

        Returns
        -------
        An array with the result of the estimation in the axis units. 
        Although the computation is performed in batches if the signal is 
        lazy, the result is computed in memory because it depends on the 
        current state of the axes that could change later on in the workflow.

        Raises
        ------
        SignalDimensionError
            If the signal dimension is not 1.
        """
        if show_progressbar is None:
            show_progressbar = preferences.General.show_progressbar
        self._check_signal_dimension_equals_one()
        ip = number_of_interpolation_points + 1
        axis = self.axes_manager.signal_axes[0]
        self._check_navigation_mask(mask)
        # we compute for now
        if isinstance(start, da.Array):
            start = start.compute()
        if isinstance(end, da.Array):
            end = end.compute()
        i1, i2 = axis._get_index(start), axis._get_index(end)
        if reference_indices is None:
            reference_indices = self.axes_manager.indices
        ref = self.inav[reference_indices].data[i1:i2]

        if interpolate is True:
            ref = interpolate1D(ip, ref)
        iterating_kwargs = ()
        if mask is not None:
            iterating_kwargs += (('mask', mask),)
        shift_signal = self._map_iterate(
            _estimate_shift1D,
            iterating_kwargs=iterating_kwargs,
            data_slice=slice(i1, i2),
            ref=ref,
            ip=ip,
            interpolate=interpolate,
            ragged=False,
            parallel=parallel,
            inplace=False,
            show_progressbar=show_progressbar,
            max_workers=max_workers,
        )
        shift_array = shift_signal.data
        if max_shift is not None:
            if interpolate is True:
                max_shift *= ip
            shift_array.clip(-max_shift, max_shift)
        if interpolate is True:
            shift_array = shift_array / ip
        shift_array *= axis.scale
        if self._lazy:
            # We must compute right now because otherwise any changes to the
            # axes_manager of the signal later in the workflow may result in
            # a wrong shift_array
            shift_array = shift_array.compute()
        return shift_array

    estimate_shift1D.__doc__ %= (SHOW_PROGRESSBAR_ARG, PARALLEL_ARG, MAX_WORKERS_ARG)

    def align1D(self,
                start=None,
                end=None,
                reference_indices=None,
                max_shift=None,
                interpolate=True,
                number_of_interpolation_points=5,
                interpolation_method='linear',
                crop=True,
                expand=False,
                fill_value=np.nan,
                also_align=None,
                mask=None,
                show_progressbar=None):
        """Estimate the shifts in the signal axis using
        cross-correlation and use the estimation to align the data in place.
        This method can only estimate the shift by comparing
        unidimensional
        features that should not change the position.

        To decrease memory usage, time of computation and improve
        accuracy it is convenient to select the feature of interest
        setting the `start` and `end` keywords. By default interpolation is
        used to obtain subpixel precision.

        Parameters
        ----------
        start, end : int, float or None
            The limits of the interval. If int they are taken as the
            axis index. If float they are taken as the axis value.
        reference_indices : tuple of ints or None
            Defines the coordinates of the spectrum that will be used
            as eference. If None the spectrum at the current
            coordinates is used for this purpose.
        max_shift : int
            "Saturation limit" for the shift.
        interpolate : bool
            If True, interpolation is used to provide sub-pixel
            accuracy.
        number_of_interpolation_points : int
            Number of interpolation points. Warning: making this number
            too big can saturate the memory
        interpolation_method : str or int
            Specifies the kind of interpolation as a string ('linear',
            'nearest', 'zero', 'slinear', 'quadratic, 'cubic') or as an
            integer specifying the order of the spline interpolator to
            use.
        %s
        expand : bool
            If True, the data will be expanded to fit all data after alignment.
            Overrides `crop`.
        fill_value : float
            If crop is False fill the data outside of the original
            interval with the given value where needed.
        also_align : list of signals, None
            A list of BaseSignal instances that has exactly the same
            dimensions as this one and that will be aligned using the shift map
            estimated using the this signal.
        mask : `BaseSignal` or bool data type.
            It must have signal_dimension = 0 and navigation_shape equal to the
            current signal. Where mask is True the shift is not computed
            and set to nan.
        %s

        Returns
        -------
        An array with the result of the estimation.

        Raises
        ------
        SignalDimensionError
            If the signal dimension is not 1.

        See also
        --------
        estimate_shift1D
        """
        if also_align is None:
            also_align = []
        self._check_signal_dimension_equals_one()
        if self._lazy:
            _logger.warning('In order to properly expand, the lazy '
                            'reference signal will be read twice (once to '
                            'estimate shifts, and second time to shift '
                            'appropriatelly), which might take a long time. '
                            'Use expand=False to only pass through the data '
                            'once.')
        shift_array = self.estimate_shift1D(
            start=start,
            end=end,
            reference_indices=reference_indices,
            max_shift=max_shift,
            interpolate=interpolate,
            number_of_interpolation_points=number_of_interpolation_points,
            mask=mask,
            show_progressbar=show_progressbar)
        signals_to_shift = [self] + also_align
        for signal in signals_to_shift:
            signal.shift1D(shift_array=shift_array,
                           interpolation_method=interpolation_method,
                           crop=crop,
                           fill_value=fill_value,
                           expand=expand,
                           show_progressbar=show_progressbar)
    align1D.__doc__ %= (CROP_PARAMETER_DOC, SHOW_PROGRESSBAR_ARG)

    def integrate_in_range(self, signal_range='interactive',
                           display=True, toolkit=None):
        """Sums the spectrum over an energy range, giving the integrated
        area.
        The energy range can either be selected through a GUI or the command
        line.

        Parameters
        ----------
        signal_range : a tuple of this form (l, r) or "interactive"
            l and r are the left and right limits of the range. They can be
            numbers or None, where None indicates the extremes of the interval.
            If l and r are floats the `signal_range` will be in axis units (for
            example eV). If l and r are integers the `signal_range` will be in
            index units. When `signal_range` is "interactive" (default) the
            range is selected using a GUI. Note that ROIs can be used
            in place of a tuple.

        Returns
        --------
        integrated_spectrum : `BaseSignal` subclass

        See Also
        --------
        integrate_simpson

        Examples
        --------
        Using the GUI

        >>> s = hs.signals.Signal1D(range(1000))
        >>> s.integrate_in_range() #doctest: +SKIP

        Using the CLI

        >>> s_int = s.integrate_in_range(signal_range=(560,None))

        Selecting a range in the axis units, by specifying the
        signal range with floats.

        >>> s_int = s.integrate_in_range(signal_range=(560.,590.))

        Selecting a range using the index, by specifying the
        signal range with integers.

        >>> s_int = s.integrate_in_range(signal_range=(100,120))
        """
        from hyperspy.misc.utils import deprecation_warning
        msg = (
            "The `Signal1D.integrate_in_range` method is deprecated and will "
            "be removed in v2.0. Use a `roi.SpanRoi` followed by `integrate1D` "
            "instead.")
        deprecation_warning(msg)

        if signal_range == 'interactive':
            self_copy = self.deepcopy()
            ia = IntegrateArea(self_copy, signal_range)
            ia.gui(display=display, toolkit=toolkit)
            integrated_signal1D = self_copy
        else:
            integrated_signal1D = self._integrate_in_range_commandline(
                signal_range)
        return integrated_signal1D

    def _integrate_in_range_commandline(self, signal_range):
        e1 = signal_range[0]
        e2 = signal_range[1]
        integrated_signal1D = self.isig[e1:e2].integrate1D(-1)
        return integrated_signal1D

    def calibrate(self, display=True, toolkit=None):
        """
        Calibrate the spectral dimension using a gui.
        It displays a window where the new calibration can be set by:

        * setting the values of offset, units and scale directly
        * or selecting a range by dragging the mouse on the spectrum figure
          and setting the new values for the given range limits

        Parameters
        ----------
        %s
        %s

        Notes
        -----
        For this method to work the output_dimension must be 1.

        Raises
        ------
        SignalDimensionError
            If the signal dimension is not 1.
        """
        self._check_signal_dimension_equals_one()
        calibration = Signal1DCalibration(self)
        return calibration.gui(display=display, toolkit=toolkit)

    calibrate.__doc__ %= (DISPLAY_DT, TOOLKIT_DT)

    def smooth_savitzky_golay(
        self,
        polynomial_order=None,
        window_length=None,
        differential_order=0,
        parallel=None,
        max_workers=None,
        display=True, 
        toolkit=None,
    ):
        """
        Apply a Savitzky-Golay filter to the data in place.
        If `polynomial_order` or `window_length` or `differential_order` are
        None the method is run in interactive mode.

        Parameters
        ----------
        polynomial_order : int, optional
            The order of the polynomial used to fit the samples.
            `polyorder` must be less than `window_length`.
        window_length : int, optional
            The length of the filter window (i.e. the number of coefficients).
            `window_length` must be a positive odd integer.
        differential_order: int, optional
            The order of the derivative to compute.  This must be a
            nonnegative integer.  The default is 0, which means to filter
            the data without differentiating.
        %s
        %s
        %s
        %s

        Notes
        -----
        More information about the filter in `scipy.signal.savgol_filter`.
        """
        self._check_signal_dimension_equals_one()
        if (polynomial_order is not None and
                window_length is not None):
            axis = self.axes_manager.signal_axes[0]
            self.map(savgol_filter, window_length=window_length,
                     polyorder=polynomial_order, deriv=differential_order,
                     delta=axis.scale, ragged=False, parallel=parallel, max_workers=max_workers)
        else:
            # Interactive mode
            smoother = SmoothingSavitzkyGolay(self)
            smoother.differential_order = differential_order
            if polynomial_order is not None:
                smoother.polynomial_order = polynomial_order
            if window_length is not None:
                smoother.window_length = window_length
            return smoother.gui(display=display, toolkit=toolkit)

    smooth_savitzky_golay.__doc__ %= (PARALLEL_ARG, MAX_WORKERS_ARG, DISPLAY_DT, TOOLKIT_DT)

    def smooth_lowess(
        self,
        smoothing_parameter=None,
        number_of_iterations=None,
        show_progressbar=None,
        parallel=None,
        max_workers=None,
        display=True,
        toolkit=None,
    ):
        """
        Lowess data smoothing in place.
        If `smoothing_parameter` or `number_of_iterations` are None the method
        is run in interactive mode.

        Parameters
        ----------
        smoothing_parameter: float or None
            Between 0 and 1. The fraction of the data used
            when estimating each y-value.
        number_of_iterations: int or None
            The number of residual-based reweightings
            to perform.
        %s
        %s
        %s
        %s
        %s

        Raises
        ------
        SignalDimensionError
            If the signal dimension is not 1.
        ImportError
            If statsmodels is not installed.

        Notes
        -----
        This method uses the lowess algorithm from the `statsmodels` library,
        which needs to be installed to use this method.
        """
        if not statsmodels_installed:
            raise ImportError("statsmodels is not installed. This package is "
                              "required for this feature.")
        self._check_signal_dimension_equals_one()
        if smoothing_parameter is None or number_of_iterations is None:
            smoother = SmoothingLowess(self)
            if smoothing_parameter is not None:
                smoother.smoothing_parameter = smoothing_parameter
            if number_of_iterations is not None:
                smoother.number_of_iterations = number_of_iterations
            return smoother.gui(display=display, toolkit=toolkit)
        else:
            self.map(lowess,
                     exog=self.axes_manager[-1].axis,
                     frac=smoothing_parameter,
                     it=number_of_iterations,
                     is_sorted=True,
                     return_sorted=False,
                     show_progressbar=show_progressbar,
                     ragged=False,
                     parallel=parallel,
                     max_workers=max_workers)
    smooth_lowess.__doc__ %= (SHOW_PROGRESSBAR_ARG, PARALLEL_ARG, MAX_WORKERS_ARG, DISPLAY_DT, TOOLKIT_DT)

    def smooth_tv(
        self,
        smoothing_parameter=None,
        show_progressbar=None,
        parallel=None,
        max_workers=None,
        display=True,
        toolkit=None,
    ):
        """
        Total variation data smoothing in place.

        Parameters
        ----------
        smoothing_parameter: float or None
           Denoising weight relative to L2 minimization. If None the method
           is run in interactive mode.
        %s
        %s
        %s
        %s
        %s

        Raises
        ------
        SignalDimensionError
            If the signal dimension is not 1.
        """
        self._check_signal_dimension_equals_one()
        if smoothing_parameter is None:
            smoother = SmoothingTV(self)
            return smoother.gui(display=display, toolkit=toolkit)
        else:
            self.map(_tv_denoise_1d, weight=smoothing_parameter,
                     ragged=False,
                     show_progressbar=show_progressbar,
                     parallel=parallel,
                     max_workers=max_workers)

    smooth_tv.__doc__ %= (SHOW_PROGRESSBAR_ARG, PARALLEL_ARG, MAX_WORKERS_ARG, DISPLAY_DT, TOOLKIT_DT)

    def filter_butterworth(self,
                           cutoff_frequency_ratio=None,
                           type='low',
                           order=2, display=True, toolkit=None):
        """
        Butterworth filter in place.

        Parameters
        ----------
        %s
        %s

        Raises
        ------
        SignalDimensionError
            If the signal dimension is not 1.
        """
        self._check_signal_dimension_equals_one()
        smoother = ButterworthFilter(self)
        if cutoff_frequency_ratio is not None:
            smoother.cutoff_frequency_ratio = cutoff_frequency_ratio
            smoother.type = type
            smoother.order = order
            smoother.apply()
        else:
            return smoother.gui(display=display, toolkit=toolkit)

    filter_butterworth.__doc__ %= (DISPLAY_DT, TOOLKIT_DT)

    def _remove_background_cli(
            self, signal_range, background_estimator, fast=True,
            zero_fill=False, show_progressbar=None):
        from hyperspy.models.model1d import Model1D
        model = Model1D(self)
        model.append(background_estimator)
        background_estimator.estimate_parameters(
            self,
            signal_range[0],
            signal_range[1],
            only_current=False)
        if fast and not self._lazy:
            try:
                axis = self.axes_manager.signal_axes[0]
                scale_factor = axis.scale if self.metadata.Signal.binned else 1
                bkg = background_estimator.function_nd(axis.axis) * scale_factor
                result = self - bkg
            except MemoryError:
                result = self - model.as_signal(
                    show_progressbar=show_progressbar)
        else:
            model.set_signal_range(signal_range[0], signal_range[1])
            # HyperSpy 2.0: remove setting iterpath='serpentine'
            model.multifit(show_progressbar=show_progressbar,
                           iterpath='serpentine')
            model.reset_signal_range()
            result = self - model.as_signal(show_progressbar=show_progressbar)

        if zero_fill:
            if self._lazy:
                low_idx = result.axes_manager[-1].value2index(signal_range[0])
                z = da.zeros(low_idx, chunks=(low_idx,))
                cropped_da = result.data[low_idx:]
                result.data = da.concatenate([z, cropped_da])
            else:
                result.isig[:signal_range[0]] = 0
        return result

    def remove_background(
            self,
            signal_range='interactive',
            background_type='Power Law',
            polynomial_order=2,
            fast=True,
            zero_fill=False,
            plot_remainder=True,
            show_progressbar=None, display=True, toolkit=None):
        """
        Remove the background, either in place using a gui or returned as a new
        spectrum using the command line.

        Parameters
        ----------
        signal_range : "interactive", tuple of ints or floats, optional
            If this argument is not specified, the signal range has to be
            selected using a GUI. And the original spectrum will be replaced.
            If tuple is given, the a spectrum will be returned.
        background_type : str
            The type of component which should be used to fit the background.
            Possible components:  Gaussian, Lorentzian, Offset, Polynomial,
             PowerLaw, Exponential, SkewNormal, Voigt.
            If Polynomial is used, the polynomial order can be specified
        polynomial_order : int, default 2
            Specify the polynomial order if a Polynomial background is used.
        fast : bool
            If True, perform an approximative estimation of the parameters.
            If False, the signal is fitted using non-linear least squares
            afterwards.This is slower compared to the estimation but
            possibly more accurate.
        zero_fill : bool
            If True, all spectral channels lower than the lower bound of the
            fitting range will be set to zero (this is the default behavior
            of Gatan's DigitalMicrograph). Setting this value to False
            allows for inspection of the quality of background fit throughout
            the pre-fitting region.
        plot_remainder : bool
            If True, add a (green) line previewing the remainder signal after
            background removal. This preview is obtained from a Fast calculation
            so the result may be different if a NLLS calculation is finally
            performed.
        %s
        %s
        %s

        Examples
        --------
        Using gui, replaces spectrum s

        >>> s = hs.signals.Signal1D(range(1000))
        >>> s.remove_background() #doctest: +SKIP

        Using command line, returns a spectrum

        >>> s1 = s.remove_background(signal_range=(400,450), background_type='PowerLaw')

        Using a full model to fit the background

        >>> s1 = s.remove_background(signal_range=(400,450), fast=False)

        Raises
        ------
        SignalDimensionError
            If the signal dimension is not 1.
        """

        self._check_signal_dimension_equals_one()
        if signal_range == 'interactive':
            br = BackgroundRemoval(self, background_type=background_type,
                                   polynomial_order=polynomial_order,
                                   fast=fast,
                                   plot_remainder=plot_remainder,
                                   show_progressbar=show_progressbar,
                                   zero_fill=zero_fill)
            return br.gui(display=display, toolkit=toolkit)
        else:
            if background_type == 'Gaussian':
                background_estimator = components1d.Gaussian()
            elif background_type == 'Lorentzian':
                background_estimator = components1d.Lorentzian()
            elif background_type == 'Offset':
                background_estimator = components1d.Offset()
            elif background_type == 'Polynomial':
                with ignore_warning(message="The API of the `Polynomial` component"):
                    background_estimator = components1d.Polynomial(
                        polynomial_order, legacy=False)
            elif background_type in ('PowerLaw', 'Power Law'):
                background_estimator = components1d.PowerLaw()
            elif background_type == 'Exponential':
                background_estimator = components1d.Exponential()
            elif background_type in ('SkewNormal', 'Skew Normal'):
                background_estimator = components1d.SkewNormal()
            elif background_type == 'Voigt':
                with ignore_warning(message="The API of the `Voigt` component"):
                    background_estimator = components1d.Voigt(legacy=False)
            else:
                raise ValueError(
                    "Background type: " +
                    background_type +
                    " not recognized")
            spectra = self._remove_background_cli(
                signal_range=signal_range,
                background_estimator=background_estimator,
                fast=fast,
                zero_fill=zero_fill,
                show_progressbar=show_progressbar)
            return spectra
    remove_background.__doc__ %= (SHOW_PROGRESSBAR_ARG, DISPLAY_DT, TOOLKIT_DT)

    @interactive_range_selector
    def crop_signal1D(self, left_value=None, right_value=None,):
        """Crop in place the spectral dimension.

        Parameters
        ----------
        left_value, righ_value : int, float or None
            If int the values are taken as indices. If float they are
            converted to indices using the spectral axis calibration.
            If left_value is None crops from the beginning of the axis.
            If right_value is None crops up to the end of the axis. If
            both are
            None the interactive cropping interface is activated
            enabling
            cropping the spectrum using a span selector in the signal
            plot.

        Raises
        ------
        SignalDimensionError
            If the signal dimension is not 1.
        """
        self._check_signal_dimension_equals_one()
        try:
            left_value, right_value = left_value
        except TypeError:
            # It was not a ROI, we carry on
            pass
        self.crop(axis=self.axes_manager.signal_axes[0].index_in_axes_manager,
                  start=left_value, end=right_value)

    def gaussian_filter(self, FWHM):
        """Applies a Gaussian filter in the spectral dimension in place.

        Parameters
        ----------
        FWHM : float
            The Full Width at Half Maximum of the gaussian in the
            spectral axis units

        Raises
        ------
        ValueError
            If FWHM is equal or less than zero.

        SignalDimensionError
            If the signal dimension is not 1.
        """
        self._check_signal_dimension_equals_one()
        if FWHM <= 0:
            raise ValueError(
                "FWHM must be greater than zero")
        axis = self.axes_manager.signal_axes[0]
        FWHM *= 1 / axis.scale
        self.map(gaussian_filter1d, sigma=FWHM / 2.35482, ragged=False)

    def hanning_taper(self, side='both', channels=None, offset=0):
        """Apply a hanning taper to the data in place.

        Parameters
        ----------
        side : 'left', 'right' or 'both'
            Specify which side to use.
        channels : None or int
            The number of channels to taper. If None 5% of the total
            number of channels are tapered.
        offset : int

        Returns
        -------
        channels

        Raises
        ------
        SignalDimensionError
            If the signal dimension is not 1.
        """
        if not np.issubdtype(self.data.dtype, np.floating):
            raise TypeError("The data dtype should be `float`. It can be "
                            "changed by using the `change_dtype('float')` "
                            "method of the signal.")

        # TODO: generalize it
        self._check_signal_dimension_equals_one()
        if channels is None:
            channels = int(round(len(self()) * 0.02))
            if channels < 20:
                channels = 20
        dc = self._data_aligned_with_axes
        if self._lazy and offset != 0:
            shp = dc.shape
            if len(shp) == 1:
                nav_shape = ()
                nav_chunks = ()
            else:
                nav_shape = shp[:-1]
                nav_chunks = dc.chunks[:-1]
            zeros = da.zeros(nav_shape + (offset,),
                             chunks=nav_chunks + ((offset,),))

        if side == 'left' or side == 'both':
            if self._lazy:
                tapered = dc[..., offset:channels + offset]
                tapered *= np.hanning(2 * channels)[:channels]
                therest = dc[..., channels + offset:]
                thelist = [] if offset == 0 else [zeros]
                thelist.extend([tapered, therest])
                dc = da.concatenate(thelist, axis=-1)
            else:
                dc[..., offset:channels + offset] *= (
                    np.hanning(2 * channels)[:channels])
                dc[..., :offset] *= 0.
        if side == 'right' or side == 'both':
            rl = None if offset == 0 else -offset
            if self._lazy:
                therest = dc[..., :-channels - offset]
                tapered = dc[..., -channels - offset:rl]
                tapered *= np.hanning(2 * channels)[-channels:]
                thelist = [therest, tapered]
                if offset != 0:
                    thelist.append(zeros)
                dc = da.concatenate(thelist, axis=-1)
            else:
                dc[..., -channels - offset:rl] *= (
                    np.hanning(2 * channels)[-channels:])
                if offset != 0:
                    dc[..., -offset:] *= 0.

        if self._lazy:
            self.data = dc
        self.events.data_changed.trigger(obj=self)
        return channels

<<<<<<< HEAD
    def find_peaks1D_ohaver(self, xdim=None, slope_thresh=0, amp_thresh=None,
                            subchannel=True, medfilt_radius=5, maxpeakn=30000,
                            peakgroup=10, parallel=None):
        """Find positive peaks along a 1D Signal. It detects peaks by looking
        for downward zero-crossings in the first derivative that exceed
=======
    def find_peaks1D_ohaver(
        self,
        xdim=None,
        slope_thresh=0,
        amp_thresh=None,
        subchannel=True,
        medfilt_radius=5,
        maxpeakn=30000,
        peakgroup=10,
        parallel=None,
        max_workers=None
    ):
        """Find positive peaks along a 1D Signal. It detects peaks by looking 
        for downward zero-crossings in the first derivative that exceed 
>>>>>>> 8c421526
        'slope_thresh'.

        'slope_thresh' and 'amp_thresh', control sensitivity: higher
        values will neglect broad peaks (slope) and smaller features (amp),
        respectively.

        `peakgroup` is the number of points around the top of the peak
        that are taken to estimate the peak height. For spikes or very
        narrow peaks, set `peakgroup` to 1 or 2; for broad or noisy peaks,
        make `peakgroup` larger to reduce the effect of noise.

        Parameters
        ----------
        slope_thresh : float, optional
            1st derivative threshold to count the peak;
            higher values will neglect broader features;
            default is set to 0.
        amp_thresh : float, optional
            intensity threshold below which peaks are ignored;
            higher values will neglect smaller features;
            default is set to 10%% of max(y).
        medfilt_radius : int, optional
            median filter window to apply to smooth the data
            (see :py:func:`scipy.signal.medfilt`);
            if 0, no filter will be applied;
            default is set to 5.
        peakgroup : int, optional
            number of points around the "top part" of the peak
            that are taken to estimate the peak height;
            default is set to 10
        maxpeakn : int, optional
            number of maximum detectable peaks;
            default is set to 5000.
        subchannel : bool, default True
            default is set to True.
        %s
        %s

        Returns
        -------
        structured array of shape (npeaks) containing fields: 'position',
        'width', and 'height' for each peak.


        Raises
        ------
        SignalDimensionError
            If the signal dimension is not 1.
        """
        # TODO: add scipy.signal.find_peaks_cwt
        self._check_signal_dimension_equals_one()
        axis = self.axes_manager.signal_axes[0].axis
        peaks = self.map(find_peaks_ohaver,
                         x=axis,
                         slope_thresh=slope_thresh,
                         amp_thresh=amp_thresh,
                         medfilt_radius=medfilt_radius,
                         maxpeakn=maxpeakn,
                         peakgroup=peakgroup,
                         subchannel=subchannel,
                         ragged=True,
                         parallel=parallel,
                         max_workers=max_workers,
                         inplace=False)
        return peaks.data

    find_peaks1D_ohaver.__doc__ %= (PARALLEL_ARG, MAX_WORKERS_ARG)

    def estimate_peak_width(
        self,
        factor=0.5,
        window=None,
        return_interval=False,
        parallel=None,
        show_progressbar=None,
        max_workers=None,
    ):
        """Estimate the width of the highest intensity of peak
        of the spectra at a given fraction of its maximum.

        It can be used with asymmetric peaks. For accurate results any
        background must be previously substracted.
        The estimation is performed by interpolation using cubic splines.

        Parameters
        ----------
        factor : 0 < float < 1
            The default, 0.5, estimates the FWHM.
        window : None or float
            The size of the window centred at the peak maximum
            used to perform the estimation.
            The window size must be chosen with care: if it is narrower
            than the width of the peak at some positions or if it is
            so wide that it includes other more intense peaks this
            method cannot compute the width and a NaN is stored instead.
        return_interval: bool
            If True, returns 2 extra signals with the positions of the
            desired height fraction at the left and right of the
            peak.
        %s
        %s
        %s

        Returns
        -------
        width or [width, left, right], depending on the value of
        `return_interval`.
        """

        if show_progressbar is None:
            show_progressbar = preferences.General.show_progressbar
        self._check_signal_dimension_equals_one()
        if not 0 < factor < 1:
            raise ValueError("factor must be between 0 and 1.")

        axis = self.axes_manager.signal_axes[0]
        # x = axis.axis
        maxval = self.axes_manager.navigation_size
        show_progressbar = show_progressbar and maxval > 0

        def estimating_function(spectrum,
                                window=None,
                                factor=0.5,
                                axis=None):
            x = axis.axis
            if window is not None:
                vmax = axis.index2value(spectrum.argmax())
                slices = axis._get_array_slices(
                    slice(vmax - window * 0.5, vmax + window * 0.5))
                spectrum = spectrum[slices]
                x = x[slices]
            spline = scipy.interpolate.UnivariateSpline(
                x,
                spectrum - factor * spectrum.max(),
                s=0)
            roots = spline.roots()
            if len(roots) == 2:
                return np.array(roots)
            else:
                return np.full((2,), np.nan)

        both = self._map_iterate(estimating_function,
                                 window=window,
                                 factor=factor,
                                 axis=axis,
                                 ragged=False,
                                 inplace=False,
                                 parallel=parallel,
                                 show_progressbar=show_progressbar,
                                 max_workers=None)
        left, right = both.T.split()
        width = right - left
        if factor == 0.5:
            width.metadata.General.title = (
                self.metadata.General.title + " FWHM")
            left.metadata.General.title = (
                self.metadata.General.title + " FWHM left position")

            right.metadata.General.title = (
                self.metadata.General.title + " FWHM right position")
        else:
            width.metadata.General.title = (
                self.metadata.General.title +
                " full-width at %.1f maximum" % factor)

            left.metadata.General.title = (
                self.metadata.General.title +
                " full-width at %.1f maximum left position" % factor)
            right.metadata.General.title = (
                self.metadata.General.title +
                " full-width at %.1f maximum right position" % factor)
        for signal in (left, width, right):
            signal.axes_manager.set_signal_dimension(0)
            signal.set_signal_type("")
        if return_interval is True:
            return [width, left, right]
        else:
            return width

    estimate_peak_width.__doc__ %= (SHOW_PROGRESSBAR_ARG, PARALLEL_ARG, MAX_WORKERS_ARG)

    def plot(self,
             navigator="auto",
             plot_markers=True,
             intensity_autoscale=True,
             norm="auto",
             axes_autoscale=False,
             axes_manager=None,
             navigator_kwds={},
             **kwargs):
        """%s
        %s
        %s
        """
        super().plot(navigator=navigator,
                     plot_markers=plot_markers,
                     intensity_autoscale=intensity_autoscale,
                     norm=norm,
                     axes_autoscale=axes_autoscale,
                     axes_manager=axes_manager,
                     navigator_kwds=navigator_kwds,
                     **kwargs)
    plot.__doc__ %= (BASE_PLOT_DOCSTRING, BASE_PLOT_DOCSTRING_PARAMETERS,
                     PLOT1D_DOCSTRING)


class LazySignal1D(LazySignal, Signal1D):

    """
    """
    _lazy = True

    def __init__(self, *args, **kwargs):
        super().__init__(*args, **kwargs)
        self.axes_manager.set_signal_dimension(1)<|MERGE_RESOLUTION|>--- conflicted
+++ resolved
@@ -53,13 +53,9 @@
 from hyperspy import components1d
 from hyperspy._signals.lazy import LazySignal
 from hyperspy.docstrings.signal1d import CROP_PARAMETER_DOC
-<<<<<<< HEAD
-from hyperspy.docstrings.signal import SHOW_PROGRESSBAR_ARG, PARALLEL_ARG
+from hyperspy.docstrings.signal import SHOW_PROGRESSBAR_ARG, PARALLEL_ARG, MAX_WORKERS_ARG
 from hyperspy.docstrings.plot import (
     BASE_PLOT_DOCSTRING, BASE_PLOT_DOCSTRING_PARAMETERS, PLOT1D_DOCSTRING)
-=======
-from hyperspy.docstrings.signal import SHOW_PROGRESSBAR_ARG, PARALLEL_ARG, MAX_WORKERS_ARG
->>>>>>> 8c421526
 from hyperspy.misc.test_utils import ignore_warning
 
 
@@ -1357,13 +1353,6 @@
         self.events.data_changed.trigger(obj=self)
         return channels
 
-<<<<<<< HEAD
-    def find_peaks1D_ohaver(self, xdim=None, slope_thresh=0, amp_thresh=None,
-                            subchannel=True, medfilt_radius=5, maxpeakn=30000,
-                            peakgroup=10, parallel=None):
-        """Find positive peaks along a 1D Signal. It detects peaks by looking
-        for downward zero-crossings in the first derivative that exceed
-=======
     def find_peaks1D_ohaver(
         self,
         xdim=None,
@@ -1378,7 +1367,6 @@
     ):
         """Find positive peaks along a 1D Signal. It detects peaks by looking 
         for downward zero-crossings in the first derivative that exceed 
->>>>>>> 8c421526
         'slope_thresh'.
 
         'slope_thresh' and 'amp_thresh', control sensitivity: higher
