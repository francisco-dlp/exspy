# -*- coding: utf-8 -*-
# Copyright 2007-2021 The HyperSpy developers
#
# This file is part of  HyperSpy.
#
#  HyperSpy is free software: you can redistribute it and/or modify
# it under the terms of the GNU General Public License as published by
# the Free Software Foundation, either version 3 of the License, or
# (at your option) any later version.
#
#  HyperSpy is distributed in the hope that it will be useful,
# but WITHOUT ANY WARRANTY; without even the implied warranty of
# MERCHANTABILITY or FITNESS FOR A PARTICULAR PURPOSE.  See the
# GNU General Public License for more details.
#
# You should have received a copy of the GNU General Public License
# along with  HyperSpy.  If not, see <http://www.gnu.org/licenses/>.

import os
import logging
import math

import matplotlib.pyplot as plt
import numpy as np
import dask.array as da
import scipy.interpolate
import scipy as sp
from scipy.signal import savgol_filter
from scipy.ndimage.filters import gaussian_filter1d

from hyperspy.signal import BaseSignal
from hyperspy._signals.common_signal1d import CommonSignal1D
from hyperspy.signal_tools import SpikesRemoval
from hyperspy.models.model1d import Model1D
from hyperspy.misc.lowess_smooth import lowess


from hyperspy.defaults_parser import preferences
from hyperspy.signal_tools import (
    Signal1DCalibration,
    SmoothingSavitzkyGolay,
    SmoothingLowess,
    SmoothingTV,
    ButterworthFilter)
from hyperspy.ui_registry import DISPLAY_DT, TOOLKIT_DT
from hyperspy.misc.tv_denoise import _tv_denoise_1d
from hyperspy.signal_tools import BackgroundRemoval
from hyperspy.decorators import interactive_range_selector
from hyperspy.signal_tools import IntegrateArea, _get_background_estimator
from hyperspy._signals.lazy import LazySignal
from hyperspy.docstrings.signal1d import CROP_PARAMETER_DOC
from hyperspy.docstrings.signal import SHOW_PROGRESSBAR_ARG, PARALLEL_ARG, MAX_WORKERS_ARG
from hyperspy.docstrings.plot import (
    BASE_PLOT_DOCSTRING, BASE_PLOT_DOCSTRING_PARAMETERS, PLOT1D_DOCSTRING)


_logger = logging.getLogger(__name__)


def find_peaks_ohaver(y, x=None, slope_thresh=0., amp_thresh=None,
                      medfilt_radius=5, maxpeakn=30000, peakgroup=10,
                      subchannel=True,):
    """Find peaks along a 1D line.

    Function to locate the positive peaks in a noisy x-y data set.
    Detects peaks by looking for downward zero-crossings in the first
    derivative that exceed 'slope_thresh'.
    Returns an array containing position, height, and width of each peak.
    Sorted by position.
    'slope_thresh' and 'amp_thresh', control sensitivity: higher values
    will neglect wider peaks (slope) and smaller features (amp),
    respectively.

    Parameters
    ----------

    y : array
        1D input array, e.g. a spectrum
    x : array (optional)
        1D array describing the calibration of y (must have same shape as y)
    slope_thresh : float (optional)
                   1st derivative threshold to count the peak;
                   higher values will neglect broader features;
                   default is set to 0.
    amp_thresh : float (optional)
                 intensity threshold below which peaks are ignored;
                 higher values will neglect smaller features;
                 default is set to 10% of max(y).
    medfilt_radius : int (optional)
                     median filter window to apply to smooth the data
                     (see scipy.signal.medfilt);
                     if 0, no filter will be applied;
                     default is set to 5.
    peakgroup : int (optional)
                number of points around the "top part" of the peak that
                are taken to estimate the peak height; for spikes or
                very narrow peaks, keep PeakGroup=1 or 2; for broad or
                noisy peaks, make PeakGroup larger to reduce the effect
                of noise;
                default is set to 10.
    maxpeakn : int (optional)
              number of maximum detectable peaks;
              default is set to 30000.
    subchannel : bool (optional)
             default is set to True.

    Returns
    -------
    P : structured array of shape (npeaks)
        contains fields: 'position', 'width', and 'height' for each peak.

    Examples
    --------
    >>> x = np.arange(0,50,0.01)
    >>> y = np.cos(x)
    >>> peaks = find_peaks_ohaver(y, x, 0, 0)

    Notes
    -----
    Original code from T. C. O'Haver, 1995.
    Version 2  Last revised Oct 27, 2006 Converted to Python by
    Michael Sarahan, Feb 2011.
    Revised to handle edges better.  MCS, Mar 2011
    """

    if x is None:
        x = np.arange(len(y), dtype=np.int64)
    if not amp_thresh:
        amp_thresh = 0.1 * y.max()
    peakgroup = np.round(peakgroup)
    if medfilt_radius:
        d = np.gradient(scipy.signal.medfilt(y, medfilt_radius))
    else:
        d = np.gradient(y)
    n = np.round(peakgroup / 2 + 1)
    peak_dt = np.dtype([('position', float),
                        ('height', float),
                        ('width', float)])
    P = np.array([], dtype=peak_dt)
    peak = 0
    for j in range(len(y) - 4):
        if np.sign(d[j]) > np.sign(d[j + 1]):  # Detects zero-crossing
            if np.sign(d[j + 1]) == 0:
                continue
            # if slope of derivative is larger than slope_thresh
            if d[j] - d[j + 1] > slope_thresh:
                # if height of peak is larger than amp_thresh
                if y[j] > amp_thresh:
                    # the next section is very slow, and actually messes
                    # things up for images (discrete pixels),
                    # so by default, don't do subchannel precision in the
                    # 1D peakfind step.
                    if subchannel:
                        xx = np.zeros(peakgroup)
                        yy = np.zeros(peakgroup)
                        s = 0
                        for k in range(peakgroup):
                            groupindex = int(j + k - n + 1)
                            if groupindex < 1:
                                xx = xx[1:]
                                yy = yy[1:]
                                s += 1
                                continue
                            elif groupindex > y.shape[0] - 1:
                                xx = xx[:groupindex - 1]
                                yy = yy[:groupindex - 1]
                                break
                            xx[k - s] = x[groupindex]
                            yy[k - s] = y[groupindex]
                        avg = np.average(xx)
                        stdev = np.std(xx)
                        xxf = (xx - avg) / stdev
                        # Fit parabola to log10 of sub-group with
                        # centering and scaling
                        yynz = yy != 0
                        coef = np.polyfit(
                            xxf[yynz], np.log10(np.abs(yy[yynz])), 2)
                        c1 = coef[2]
                        c2 = coef[1]
                        c3 = coef[0]
                        with np.errstate(invalid='ignore'):
                            width = np.linalg.norm(stdev * 2.35703 /
                                                   (np.sqrt(2) * np.sqrt(-1 *
                                                                         c3)))
                        # if the peak is too narrow for least-squares
                        # technique to work  well, just use the max value
                        # of y in the sub-group of points near peak.
                        if peakgroup < 7:
                            height = np.max(yy)
                            position = xx[np.argmin(np.abs(yy - height))]
                        else:
                            position = - ((stdev * c2 / (2 * c3)) - avg)
                            height = np.exp(c1 - c3 * (c2 / (2 * c3)) ** 2)
                    # Fill results array P. One row for each peak
                    # detected, containing the
                    # peak position (x-value) and peak height (y-value).
                    else:
                        position = x[j]
                        height = y[j]
                        # no way to know peak width without
                        # the above measurements.
                        width = 0
                    if (not np.isnan(position) and 0 < position < x[-1]):
                        P = np.hstack((P,
                                       np.array([(position, height, width)],
                                                dtype=peak_dt)))
                        peak += 1
    # return only the part of the array that contains peaks
    # (not the whole maxpeakn x 3 array)
    if len(P) > maxpeakn:
        minh = np.sort(P['height'])[-maxpeakn]
        P = P[P['height'] >= minh]

    # Sorts the values as a function of position
    P.sort(0)

    return P


def interpolate1D(number_of_interpolation_points, data):
    ip = number_of_interpolation_points
    ch = len(data)
    old_ax = np.linspace(0, 100, ch)
    new_ax = np.linspace(0, 100, ch * ip - (ip - 1))
    interpolator = scipy.interpolate.interp1d(old_ax, data)
    return interpolator(new_ax)


def _estimate_shift1D(data, data_slice=slice(None), ref=None, ip=5,
                      interpolate=True, mask=None, **kwargs):
    if bool(mask):
        # asarray is required for consistensy as argmax
        # returns a numpy scalar array
        return np.asarray(np.nan)
    data = data[data_slice]
    if interpolate is True:
        data = interpolate1D(ip, data)
<<<<<<< HEAD
    return (np.argmax(np.correlate(ref, data, 'full')) - len(ref) + 1).astype(float)
=======
    # Normalise the data before the cross correlation
    ref = ref - ref.mean()
    data = data - data.mean()
    return np.argmax(np.correlate(ref, data, 'full')) - len(ref) + 1
>>>>>>> dbd658d6


def _shift1D(data, **kwargs):
    shift = kwargs.get('shift', 0.)
    original_axis = kwargs.get('original_axis', None)
    fill_value = kwargs.get('fill_value', np.nan)
    kind = kwargs.get('kind', 'linear')
    offset = kwargs.get('offset', 0.)
    scale = kwargs.get('scale', 1.)
    size = kwargs.get('size', 2)
    if np.isnan(shift) or shift == 0:
        return data
    axis = np.linspace(offset, offset + scale * (size - 1), size)
    si = sp.interpolate.interp1d(original_axis,
                                 data,
                                 bounds_error=False,
                                 fill_value=fill_value,
                                 kind=kind)
    offset = float(offset - shift)
    axis = np.linspace(offset, offset + scale * (size - 1), size)
    return si(axis)


class Signal1D(BaseSignal, CommonSignal1D):

    """
    """
    _signal_dimension = 1

    def __init__(self, *args, **kwargs):
        super().__init__(*args, **kwargs)
        if self.axes_manager.signal_dimension != 1:
            self.axes_manager.set_signal_dimension(1)

    def _spikes_diagnosis(self, signal_mask=None,
                          navigation_mask=None):
        """Plots a histogram to help in choosing the threshold for
        spikes removal.

        Parameters
        ----------
        signal_mask : boolean array
            Restricts the operation to the signal locations not marked
            as True (masked)
        navigation_mask : boolean array
            Restricts the operation to the navigation locations not
            marked as True (masked).

        See also
        --------
        spikes_removal_tool

        """
        self._check_signal_dimension_equals_one()
        dc = self.data
        if signal_mask is not None:
            dc = dc[..., ~signal_mask]
        if navigation_mask is not None:
            dc = dc[~navigation_mask, :]
        der = np.abs(np.diff(dc, 1, -1))
        n = ((~navigation_mask).sum() if navigation_mask else
             self.axes_manager.navigation_size)

        # arbitrary cutoff for number of spectra necessary before histogram
        # data is compressed by finding maxima of each spectrum
        tmp = BaseSignal(der) if n < 2000 else BaseSignal(
            np.ravel(der.max(-1)))

        # get histogram signal using smart binning and plot
        tmph = tmp.get_histogram()
        tmph.plot()

        # Customize plot appearance
        plt.gca().set_title('')
        plt.gca().fill_between(tmph.axes_manager[0].axis,
                               tmph.data,
                               facecolor='#fddbc7',
                               interpolate=True,
                               color='none')
        ax = tmph._plot.signal_plot.ax
        axl = tmph._plot.signal_plot.ax_lines[0]
        axl.set_line_properties(color='#b2182b')
        plt.xlabel('Derivative magnitude')
        plt.ylabel('Log(Counts)')
        ax.set_yscale('log')
        ax.set_ylim(10 ** -1, plt.ylim()[1])
        ax.set_xlim(plt.xlim()[0], 1.1 * plt.xlim()[1])
        plt.draw()

    def spikes_removal_tool(self, signal_mask=None,
                            navigation_mask=None, display=True, toolkit=None):
        """Graphical interface to remove spikes from EELS spectra.

        Parameters
        ----------
        signal_mask : boolean array
            Restricts the operation to the signal locations not marked
            as True (masked)
        navigation_mask : boolean array
            Restricts the operation to the navigation locations not
            marked as True (masked)
        %s
        %s

        See also
        --------
        _spikes_diagnosis

        """
        self._check_signal_dimension_equals_one()
        sr = SpikesRemoval(self,
                           navigation_mask=navigation_mask,
                           signal_mask=signal_mask)
        return sr.gui(display=display, toolkit=toolkit)
    spikes_removal_tool.__doc__ %= (DISPLAY_DT, TOOLKIT_DT)

    def create_model(self, dictionary=None):
        """Create a model for the current data.

        Returns
        -------
        model : `Model1D` instance.

        """

        model = Model1D(self, dictionary=dictionary)
        return model

    def shift1D(
        self,
        shift_array,
        interpolation_method='linear',
        crop=True,
        expand=False,
        fill_value=np.nan,
        parallel=None,
        show_progressbar=None,
        max_workers=None,
    ):
        """Shift the data in place over the signal axis by the amount specified
        by an array.

        Parameters
        ----------
        shift_array : BaseSignal or np.array
            An array containing the shifting amount. It must have the same
            `axes_manager._navigation_shape`
            `axes_manager._navigation_shape_in_array` shape.
        interpolation_method : str or int
            Specifies the kind of interpolation as a string ('linear',
            'nearest', 'zero', 'slinear', 'quadratic, 'cubic') or as an
            integer specifying the order of the spline interpolator to
            use.
        %s
        expand : bool
            If True, the data will be expanded to fit all data after alignment.
            Overrides `crop`.
        fill_value : float
            If crop is False fill the data outside of the original
            interval with the given value where needed.
        %s
        %s
        %s

        Raises
        ------
        SignalDimensionError
            If the signal dimension is not 1.
        """
        if not np.any(shift_array):
            # Nothing to do, the shift array if filled with zeros
            return
        if show_progressbar is None:
            show_progressbar = preferences.General.show_progressbar
        self._check_signal_dimension_equals_one()
        axis = self.axes_manager.signal_axes[0]

        # Figure out min/max shifts, and translate to shifts in index as well
        minimum, maximum = np.nanmin(shift_array), np.nanmax(shift_array)
        if minimum < 0:
            ihigh = 1 + axis.value2index(
                axis.high_value + minimum,
                rounding=math.floor)
        else:
            ihigh = axis.high_index + 1
        if maximum > 0:
            ilow = axis.value2index(axis.offset + maximum,
                                    rounding=math.ceil)
        else:
            ilow = axis.low_index
        if expand:
            if self._lazy:
                ind = axis.index_in_array
                pre_shape = list(self.data.shape)
                post_shape = list(self.data.shape)
                pre_chunks = list(self.data.chunks)
                post_chunks = list(self.data.chunks)

                pre_shape[ind] = axis.high_index - ihigh + 1
                post_shape[ind] = ilow - axis.low_index
                for chunks, shape in zip((pre_chunks, post_chunks),
                                         (pre_shape, post_shape)):
                    maxsize = min(np.max(chunks[ind]), shape[ind])
                    num = np.ceil(shape[ind] / maxsize)
                    chunks[ind] = tuple(len(ar) for ar in
                                        np.array_split(np.arange(shape[ind]),
                                                       num))
                pre_array = da.full(tuple(pre_shape),
                                    fill_value,
                                    chunks=tuple(pre_chunks))

                post_array = da.full(tuple(post_shape),
                                     fill_value,
                                     chunks=tuple(post_chunks))
                self.data = da.concatenate((pre_array, self.data, post_array),
                                           axis=ind).rechunk({ind:-1})
            else:
                padding = []
                for i in range(self.data.ndim):
                    if i == axis.index_in_array:
                        padding.append((axis.high_index - ihigh + 1,
                                        ilow - axis.low_index))
                    else:
                        padding.append((0, 0))
                self.data = np.pad(self.data, padding, mode='constant',
                                   constant_values=(fill_value,))
            axis.offset += minimum
            axis.size += axis.high_index - ihigh + 1 + ilow - axis.low_index
        if isinstance(shift_array, np.ndarray):
            shift_array = BaseSignal(shift_array.ravel()).T

        if self.axes_manager.navigation_shape != shift_array.axes_manager.navigation_shape:
            raise ValueError("The navigation shapes must be the same"+str(self.axes_manager.navigation_shape)+
                             " "+str(shift_array.axes_manager.navigation_shape))
        self.map(_shift1D,
                 shift=shift_array,
                 original_axis=axis.axis,
                 fill_value=fill_value,
                 kind=interpolation_method,
                 offset=axis.offset,
                 scale=axis.scale,
                 size=axis.size,
                 show_progressbar=show_progressbar,
                 parallel=parallel,
                 max_workers=max_workers,
                 ragged=False)

        if crop and not expand:
            _logger.debug("Cropping %s from index %i to %i"
                          % (self, ilow, ihigh))
            self.crop(axis.index_in_axes_manager,
                      ilow,
                      ihigh)

        self.events.data_changed.trigger(obj=self)
    shift1D.__doc__ %= (CROP_PARAMETER_DOC, SHOW_PROGRESSBAR_ARG, PARALLEL_ARG, MAX_WORKERS_ARG)

    def interpolate_in_between(
        self,
        start,
        end,
        delta=3,
        show_progressbar=None,
        parallel=None,
        max_workers=None,
        **kwargs,
    ):
        """Replace the data in a given range by interpolation.
        The operation is performed in place.

        Parameters
        ----------
        start, end : int or float
            The limits of the interval. If int they are taken as the
            axis index. If float they are taken as the axis value.
        delta : int or float
            The windows around the (start, end) to use for interpolation
        %s
        %s
        %s
        **kwargs :
            All extra keyword arguments are passed to
            :py:func:`scipy.interpolate.interp1d`. See the function documentation
            for details.

        Raises
        ------
        SignalDimensionError
            If the signal dimension is not 1.
        """
        if show_progressbar is None:
            show_progressbar = preferences.General.show_progressbar
        self._check_signal_dimension_equals_one()
        axis = self.axes_manager.signal_axes[0]
        i1 = axis._get_index(start)
        i2 = axis._get_index(end)
        if isinstance(delta, float):
            delta = int(delta / axis.scale)
        i0 = int(np.clip(i1 - delta, 0, np.inf))
        i3 = int(np.clip(i2 + delta, 0, axis.size))

        def interpolating_function(dat):
            dat_int = sp.interpolate.interp1d(
                list(range(i0, i1)) + list(range(i2, i3)),
                dat[i0:i1].tolist() + dat[i2:i3].tolist(),
                **kwargs)
            dat[i1:i2] = dat_int(list(range(i1, i2)))
            return dat
        self._map_iterate(interpolating_function,
                          ragged=False,
                          parallel=parallel,
                          show_progressbar=show_progressbar,
                          max_workers=max_workers)
        self.events.data_changed.trigger(obj=self)

    interpolate_in_between.__doc__ %= (SHOW_PROGRESSBAR_ARG, PARALLEL_ARG, MAX_WORKERS_ARG)

    def estimate_shift1D(
        self,
        start=None,
        end=None,
        reference_indices=None,
        max_shift=None,
        interpolate=True,
        number_of_interpolation_points=5,
        mask=None,
        show_progressbar=None,
        parallel=None,
        max_workers=None,
    ):
        """Estimate the shifts in the current signal axis using
        cross-correlation.
        This method can only estimate the shift by comparing
        unidimensional features that should not change the position in
        the signal axis. To decrease the memory usage, the time of
        computation and the accuracy of the results it is convenient to
        select the feature of interest providing sensible values for
        `start` and `end`. By default interpolation is used to obtain
        subpixel precision.

        Parameters
        ----------
        start, end : int, float or None
            The limits of the interval. If int they are taken as the
            axis index. If float they are taken as the axis value.
        reference_indices : tuple of ints or None
            Defines the coordinates of the spectrum that will be used
            as eference. If None the spectrum at the current
            coordinates is used for this purpose.
        max_shift : int
            "Saturation limit" for the shift.
        interpolate : bool
            If True, interpolation is used to provide sub-pixel
            accuracy.
        number_of_interpolation_points : int
            Number of interpolation points. Warning: making this number
            too big can saturate the memory
        mask : `BaseSignal` of bool.
            It must have signal_dimension = 0 and navigation_shape equal to the
            current signal. Where mask is True the shift is not computed
            and set to nan.
        %s
        %s
        %s

        Returns
        -------
        An array with the result of the estimation in the axis units.
        Although the computation is performed in batches if the signal is
        lazy, the result is computed in memory because it depends on the
        current state of the axes that could change later on in the workflow.

        Raises
        ------
        SignalDimensionError
            If the signal dimension is not 1.
        """
        if show_progressbar is None:
            show_progressbar = preferences.General.show_progressbar
        self._check_signal_dimension_equals_one()
        ip = number_of_interpolation_points + 1
        axis = self.axes_manager.signal_axes[0]
        self._check_navigation_mask(mask)
        # we compute for now
        if isinstance(start, da.Array):
            start = start.compute()
        if isinstance(end, da.Array):
            end = end.compute()
        i1, i2 = axis._get_index(start), axis._get_index(end)
        if reference_indices is None:
            reference_indices = self.axes_manager.indices
        ref = self.inav[reference_indices].data[i1:i2]

        if interpolate is True:
            ref = interpolate1D(ip, ref)
        shift_signal = self.map(
            _estimate_shift1D,
            mask=mask,
            data_slice=slice(i1, i2),
            ref=ref,
            ip=ip,
            interpolate=interpolate,
            ragged=False,
            parallel=parallel,
            inplace=False,
            show_progressbar=show_progressbar,
            max_workers=max_workers,
        )
        shift_array = shift_signal.data
        if max_shift is not None:
            if interpolate is True:
                max_shift *= ip
            shift_array.clip(-max_shift, max_shift)
        if interpolate is True:
            shift_array = shift_array / ip
        shift_array = shift_array * axis.scale
        if self._lazy:
            # We must compute right now because otherwise any changes to the
            # axes_manager of the signal later in the workflow may result in
            # a wrong shift_array
            shift_array = shift_array.compute()
        return shift_array

    estimate_shift1D.__doc__ %= (SHOW_PROGRESSBAR_ARG, PARALLEL_ARG, MAX_WORKERS_ARG)

    def align1D(self,
                start=None,
                end=None,
                reference_indices=None,
                max_shift=None,
                interpolate=True,
                number_of_interpolation_points=5,
                interpolation_method='linear',
                crop=True,
                expand=False,
                fill_value=np.nan,
                also_align=None,
                mask=None,
                show_progressbar=None):
        """Estimate the shifts in the signal axis using
        cross-correlation and use the estimation to align the data in place.
        This method can only estimate the shift by comparing
        unidimensional
        features that should not change the position.

        To decrease memory usage, time of computation and improve
        accuracy it is convenient to select the feature of interest
        setting the `start` and `end` keywords. By default interpolation is
        used to obtain subpixel precision.

        Parameters
        ----------
        start, end : int, float or None
            The limits of the interval. If int they are taken as the
            axis index. If float they are taken as the axis value.
        reference_indices : tuple of ints or None
            Defines the coordinates of the spectrum that will be used
            as eference. If None the spectrum at the current
            coordinates is used for this purpose.
        max_shift : int
            "Saturation limit" for the shift.
        interpolate : bool
            If True, interpolation is used to provide sub-pixel
            accuracy.
        number_of_interpolation_points : int
            Number of interpolation points. Warning: making this number
            too big can saturate the memory
        interpolation_method : str or int
            Specifies the kind of interpolation as a string ('linear',
            'nearest', 'zero', 'slinear', 'quadratic, 'cubic') or as an
            integer specifying the order of the spline interpolator to
            use.
        %s
        expand : bool
            If True, the data will be expanded to fit all data after alignment.
            Overrides `crop`.
        fill_value : float
            If crop is False fill the data outside of the original
            interval with the given value where needed.
        also_align : list of signals, None
            A list of BaseSignal instances that has exactly the same
            dimensions as this one and that will be aligned using the shift map
            estimated using the this signal.
        mask : `BaseSignal` or bool data type.
            It must have signal_dimension = 0 and navigation_shape equal to the
            current signal. Where mask is True the shift is not computed
            and set to nan.
        %s

        Returns
        -------
        An array with the result of the estimation.

        Raises
        ------
        SignalDimensionError
            If the signal dimension is not 1.

        See also
        --------
        estimate_shift1D
        """
        if also_align is None:
            also_align = []
        self._check_signal_dimension_equals_one()
        if self._lazy:
            _logger.warning('In order to properly expand, the lazy '
                            'reference signal will be read twice (once to '
                            'estimate shifts, and second time to shift '
                            'appropriatelly), which might take a long time. '
                            'Use expand=False to only pass through the data '
                            'once.')
        shift_array = self.estimate_shift1D(
            start=start,
            end=end,
            reference_indices=reference_indices,
            max_shift=max_shift,
            interpolate=interpolate,
            number_of_interpolation_points=number_of_interpolation_points,
            mask=mask,
            show_progressbar=show_progressbar)
        signals_to_shift = [self] + also_align
        for signal in signals_to_shift:
            signal.shift1D(shift_array=shift_array,
                           interpolation_method=interpolation_method,
                           crop=crop,
                           fill_value=fill_value,
                           expand=expand,
                           show_progressbar=show_progressbar)
    align1D.__doc__ %= (CROP_PARAMETER_DOC, SHOW_PROGRESSBAR_ARG)

    def integrate_in_range(self, signal_range='interactive',
                           display=True, toolkit=None):
        """Sums the spectrum over an energy range, giving the integrated
        area.
        The energy range can either be selected through a GUI or the command
        line.

        Parameters
        ----------
        signal_range : a tuple of this form (l, r) or "interactive"
            l and r are the left and right limits of the range. They can be
            numbers or None, where None indicates the extremes of the interval.
            If l and r are floats the `signal_range` will be in axis units (for
            example eV). If l and r are integers the `signal_range` will be in
            index units. When `signal_range` is "interactive" (default) the
            range is selected using a GUI. Note that ROIs can be used
            in place of a tuple.

        Returns
        --------
        integrated_spectrum : `BaseSignal` subclass

        See Also
        --------
        integrate_simpson

        Examples
        --------
        Using the GUI

        >>> s = hs.signals.Signal1D(range(1000))
        >>> s.integrate_in_range() #doctest: +SKIP

        Using the CLI

        >>> s_int = s.integrate_in_range(signal_range=(560,None))

        Selecting a range in the axis units, by specifying the
        signal range with floats.

        >>> s_int = s.integrate_in_range(signal_range=(560.,590.))

        Selecting a range using the index, by specifying the
        signal range with integers.

        >>> s_int = s.integrate_in_range(signal_range=(100,120))
        """
        from hyperspy.misc.utils import deprecation_warning
        msg = (
            "The `Signal1D.integrate_in_range` method is deprecated and will "
            "be removed in v2.0. Use a `roi.SpanRoi` followed by `integrate1D` "
            "instead.")
        deprecation_warning(msg)

        if signal_range == 'interactive':
            self_copy = self.deepcopy()
            ia = IntegrateArea(self_copy, signal_range)
            ia.gui(display=display, toolkit=toolkit)
            integrated_signal1D = self_copy
        else:
            integrated_signal1D = self._integrate_in_range_commandline(
                signal_range)
        return integrated_signal1D

    def _integrate_in_range_commandline(self, signal_range):
        e1 = signal_range[0]
        e2 = signal_range[1]
        integrated_signal1D = self.isig[e1:e2].integrate1D(-1)
        return integrated_signal1D

    def calibrate(self, display=True, toolkit=None):
        """
        Calibrate the spectral dimension using a gui.
        It displays a window where the new calibration can be set by:

        * setting the values of offset, units and scale directly
        * or selecting a range by dragging the mouse on the spectrum figure
          and setting the new values for the given range limits

        Parameters
        ----------
        %s
        %s

        Notes
        -----
        For this method to work the output_dimension must be 1.

        Raises
        ------
        SignalDimensionError
            If the signal dimension is not 1.
        """
        self._check_signal_dimension_equals_one()
        calibration = Signal1DCalibration(self)
        return calibration.gui(display=display, toolkit=toolkit)

    calibrate.__doc__ %= (DISPLAY_DT, TOOLKIT_DT)

    def smooth_savitzky_golay(
        self,
        polynomial_order=None,
        window_length=None,
        differential_order=0,
        parallel=None,
        max_workers=None,
        display=True,
        toolkit=None,
    ):
        """
        Apply a Savitzky-Golay filter to the data in place.
        If `polynomial_order` or `window_length` or `differential_order` are
        None the method is run in interactive mode.

        Parameters
        ----------
        polynomial_order : int, optional
            The order of the polynomial used to fit the samples.
            `polyorder` must be less than `window_length`.
        window_length : int, optional
            The length of the filter window (i.e. the number of coefficients).
            `window_length` must be a positive odd integer.
        differential_order: int, optional
            The order of the derivative to compute.  This must be a
            nonnegative integer.  The default is 0, which means to filter
            the data without differentiating.
        %s
        %s
        %s
        %s

        Notes
        -----
        More information about the filter in `scipy.signal.savgol_filter`.
        """
        self._check_signal_dimension_equals_one()
        if (polynomial_order is not None and
                window_length is not None):
            axis = self.axes_manager.signal_axes[0]
            self.map(savgol_filter, window_length=window_length,
                     polyorder=polynomial_order, deriv=differential_order,
                     delta=axis.scale, ragged=False, parallel=parallel, max_workers=max_workers)
        else:
            # Interactive mode
            smoother = SmoothingSavitzkyGolay(self)
            smoother.differential_order = differential_order
            if polynomial_order is not None:
                smoother.polynomial_order = polynomial_order
            if window_length is not None:
                smoother.window_length = window_length
            return smoother.gui(display=display, toolkit=toolkit)

    smooth_savitzky_golay.__doc__ %= (PARALLEL_ARG, MAX_WORKERS_ARG, DISPLAY_DT, TOOLKIT_DT)

    def smooth_lowess(
        self,
        smoothing_parameter=None,
        number_of_iterations=None,
        show_progressbar=None,
        parallel=None,
        max_workers=None,
        display=True,
        toolkit=None,
    ):
        """
        Lowess data smoothing in place.
        If `smoothing_parameter` or `number_of_iterations` are None the method
        is run in interactive mode.

        Parameters
        ----------
        smoothing_parameter: float or None
            Between 0 and 1. The fraction of the data used
            when estimating each y-value.
        number_of_iterations: int or None
            The number of residual-based reweightings
            to perform.
        %s
        %s
        %s
        %s
        %s

        Raises
        ------
        SignalDimensionError
            If the signal dimension is not 1.

        """
        self._check_signal_dimension_equals_one()
        if smoothing_parameter is None or number_of_iterations is None:
            smoother = SmoothingLowess(self)
            if smoothing_parameter is not None:
                smoother.smoothing_parameter = smoothing_parameter
            if number_of_iterations is not None:
                smoother.number_of_iterations = number_of_iterations
            return smoother.gui(display=display, toolkit=toolkit)
        else:
            self.map(lowess,
                     x=self.axes_manager[-1].axis,
                     f=smoothing_parameter,
                     n_iter=number_of_iterations,
                     show_progressbar=show_progressbar,
                     ragged=False,
                     parallel=parallel,
                     max_workers=max_workers)
    smooth_lowess.__doc__ %= (SHOW_PROGRESSBAR_ARG, PARALLEL_ARG, MAX_WORKERS_ARG, DISPLAY_DT, TOOLKIT_DT)

    def smooth_tv(
        self,
        smoothing_parameter=None,
        show_progressbar=None,
        parallel=None,
        max_workers=None,
        display=True,
        toolkit=None,
    ):
        """
        Total variation data smoothing in place.

        Parameters
        ----------
        smoothing_parameter: float or None
           Denoising weight relative to L2 minimization. If None the method
           is run in interactive mode.
        %s
        %s
        %s
        %s
        %s

        Raises
        ------
        SignalDimensionError
            If the signal dimension is not 1.
        """
        self._check_signal_dimension_equals_one()
        if smoothing_parameter is None:
            smoother = SmoothingTV(self)
            return smoother.gui(display=display, toolkit=toolkit)
        else:
            self.map(_tv_denoise_1d, weight=smoothing_parameter,
                     ragged=False,
                     show_progressbar=show_progressbar,
                     parallel=parallel,
                     max_workers=max_workers)

    smooth_tv.__doc__ %= (SHOW_PROGRESSBAR_ARG, PARALLEL_ARG, MAX_WORKERS_ARG, DISPLAY_DT, TOOLKIT_DT)

    def filter_butterworth(self,
                           cutoff_frequency_ratio=None,
                           type='low',
                           order=2, display=True, toolkit=None):
        """
        Butterworth filter in place.

        Parameters
        ----------
        %s
        %s

        Raises
        ------
        SignalDimensionError
            If the signal dimension is not 1.
        """
        self._check_signal_dimension_equals_one()
        smoother = ButterworthFilter(self)
        if cutoff_frequency_ratio is not None:
            smoother.cutoff_frequency_ratio = cutoff_frequency_ratio
            smoother.type = type
            smoother.order = order
            smoother.apply()
        else:
            return smoother.gui(display=display, toolkit=toolkit)

    filter_butterworth.__doc__ %= (DISPLAY_DT, TOOLKIT_DT)

    def _remove_background_cli(
            self, signal_range, background_estimator, fast=True,
            zero_fill=False, show_progressbar=None, model=None,
            return_model=False):
        """ See :py:meth:`~hyperspy._signal1d.signal1D.remove_background`. """
        if model is None:
            from hyperspy.models.model1d import Model1D
            model = Model1D(self)
        if background_estimator not in model:
            model.append(background_estimator)
        background_estimator.estimate_parameters(
            self,
            signal_range[0],
            signal_range[1],
            only_current=False)

        if not fast:
            model.set_signal_range(signal_range[0], signal_range[1])
            model.multifit(show_progressbar=show_progressbar,
                           iterpath='serpentine')
            model.reset_signal_range()

        if self._lazy:
            result = self - model.as_signal(show_progressbar=show_progressbar)
        else:
            try:
                axis = self.axes_manager.signal_axes[0]
                scale_factor = axis.scale if self.metadata.Signal.binned else 1
                bkg = background_estimator.function_nd(axis.axis) * scale_factor
                result = self - bkg
            except MemoryError:
                result = self - model.as_signal(
                    show_progressbar=show_progressbar)

        if zero_fill:
            if self._lazy:
                low_idx = result.axes_manager[-1].value2index(signal_range[0])
                z = da.zeros(low_idx, chunks=(low_idx,))
                cropped_da = result.data[low_idx:]
                result.data = da.concatenate([z, cropped_da])
            else:
                result.isig[:signal_range[0]] = 0
        if return_model:
            if fast:
                # Calculate the variance for each navigation position only when
                # using fast, otherwise the chisq is already calculated when
                # doing the multifit
                d = result.data[..., np.where(model.channel_switches)[0]]
                variance = model._get_variance(only_current=False)
                d *= d / (1. * variance)  # d = difference^2 / variance.
                model.chisq.data = d.sum(-1)
            result = (result, model)
        return result

    def remove_background(
            self,
            signal_range='interactive',
            background_type='Power law',
            polynomial_order=2,
            fast=True,
            zero_fill=False,
            plot_remainder=True,
            show_progressbar=None,
            return_model=False,
            display=True,
            toolkit=None):
        """
        Remove the background, either in place using a GUI or returned as a new
        spectrum using the command line. The fast option is not accurate for
        most background types - except Gaussian, Offset and
        Power law - but it is useful to estimate the initial fitting parameters
        before performing a full fit.

        Parameters
        ----------
        signal_range : "interactive", tuple of ints or floats, optional
            If this argument is not specified, the signal range has to be
            selected using a GUI. And the original spectrum will be replaced.
            If tuple is given, the a spectrum will be returned.
        background_type : str
            The type of component which should be used to fit the background.
            Possible components: Doniach, Gaussian, Lorentzian, Offset,
            Polynomial, PowerLaw, Exponential, SkewNormal, SplitVoigt, Voigt.
            If Polynomial is used, the polynomial order can be specified
        polynomial_order : int, default 2
            Specify the polynomial order if a Polynomial background is used.
        fast : bool
            If True, perform an approximative estimation of the parameters.
            If False, the signal is fitted using non-linear least squares
            afterwards. This is slower compared to the estimation but
            often more accurate.
        zero_fill : bool
            If True, all spectral channels lower than the lower bound of the
            fitting range will be set to zero (this is the default behavior
            of Gatan's DigitalMicrograph). Setting this value to False
            allows for inspection of the quality of background fit throughout
            the pre-fitting region.
        plot_remainder : bool
            If True, add a (green) line previewing the remainder signal after
            background removal. This preview is obtained from a Fast calculation
            so the result may be different if a NLLS calculation is finally
            performed.
        return_model : bool
            If True, the background model is returned. The chi² can be obtained
            from this model using
            :py:meth:`~hyperspy.models.model1d.Model1D.chisqd`.
        %s
        %s
        %s

        Returns
        -------
        {None, signal, background_model or (signal, background_model)}
            If signal_range is not 'interactive', the signal with background
            substracted is returned. If return_model is True, returns the
            background model, otherwise, the GUI widget dictionary is returned
            if `display=False` - see the display parameter documentation.

        Examples
        --------
        Using GUI, replaces spectrum s

        >>> s = hs.signals.Signal1D(range(1000))
        >>> s.remove_background() #doctest: +SKIP

        Using command line, returns a Signal1D:

        >>> s.remove_background(signal_range=(400,450),
                                background_type='PowerLaw')
        <Signal1D, title: , dimensions: (|1000)>

        Using a full model to fit the background:

        >>> s.remove_background(signal_range=(400,450), fast=False)
        <Signal1D, title: , dimensions: (|1000)>

        Returns background substracted and the model:

        >>> s.remove_background(signal_range=(400,450),
                                fast=False,
                                return_model=True)
        (<Signal1D, title: , dimensions: (|1000)>, <Model1D>)

        Raises
        ------
        SignalDimensionError
            If the signal dimension is not 1.
        """

        self._check_signal_dimension_equals_one()
        # Create model here, so that we can return it
        from hyperspy.models.model1d import Model1D
        model = Model1D(self)
        if signal_range == 'interactive':
            br = BackgroundRemoval(self, background_type=background_type,
                                   polynomial_order=polynomial_order,
                                   fast=fast,
                                   plot_remainder=plot_remainder,
                                   show_progressbar=show_progressbar,
                                   zero_fill=zero_fill,
                                   model=model)
            gui_dict = br.gui(display=display, toolkit=toolkit)
            if return_model:
                return model
            else:
                # for testing purposes
                return gui_dict
        else:
            background_estimator = _get_background_estimator(
                background_type, polynomial_order)[0]
            result = self._remove_background_cli(
                signal_range=signal_range,
                background_estimator=background_estimator,
                fast=fast,
                zero_fill=zero_fill,
                show_progressbar=show_progressbar,
                model=model,
                return_model=return_model)
            return result
    remove_background.__doc__ %= (SHOW_PROGRESSBAR_ARG, DISPLAY_DT, TOOLKIT_DT)

    @interactive_range_selector
    def crop_signal1D(self, left_value=None, right_value=None,):
        """Crop in place the spectral dimension.

        Parameters
        ----------
        left_value, righ_value : int, float or None
            If int the values are taken as indices. If float they are
            converted to indices using the spectral axis calibration.
            If left_value is None crops from the beginning of the axis.
            If right_value is None crops up to the end of the axis. If
            both are
            None the interactive cropping interface is activated
            enabling
            cropping the spectrum using a span selector in the signal
            plot.

        Raises
        ------
        SignalDimensionError
            If the signal dimension is not 1.
        """
        self._check_signal_dimension_equals_one()
        try:
            left_value, right_value = left_value
        except TypeError:
            # It was not a ROI, we carry on
            pass
        self.crop(axis=self.axes_manager.signal_axes[0].index_in_axes_manager,
                  start=left_value, end=right_value)

    def gaussian_filter(self, FWHM):
        """Applies a Gaussian filter in the spectral dimension in place.

        Parameters
        ----------
        FWHM : float
            The Full Width at Half Maximum of the gaussian in the
            spectral axis units

        Raises
        ------
        ValueError
            If FWHM is equal or less than zero.

        SignalDimensionError
            If the signal dimension is not 1.
        """
        self._check_signal_dimension_equals_one()
        if FWHM <= 0:
            raise ValueError(
                "FWHM must be greater than zero")
        axis = self.axes_manager.signal_axes[0]
        FWHM *= 1 / axis.scale
        self.map(gaussian_filter1d, sigma=FWHM / 2.35482, ragged=False)

    def hanning_taper(self, side='both', channels=None, offset=0):
        """Apply a hanning taper to the data in place.

        Parameters
        ----------
        side : 'left', 'right' or 'both'
            Specify which side to use.
        channels : None or int
            The number of channels to taper. If None 5% of the total
            number of channels are tapered.
        offset : int

        Returns
        -------
        channels

        Raises
        ------
        SignalDimensionError
            If the signal dimension is not 1.
        """
        if not np.issubdtype(self.data.dtype, np.floating):
            raise TypeError("The data dtype should be `float`. It can be "
                            "changed by using the `change_dtype('float')` "
                            "method of the signal.")

        # TODO: generalize it
        self._check_signal_dimension_equals_one()
        if channels is None:
            channels = int(round(len(self()) * 0.02))
            if channels < 20:
                channels = 20
        dc = self._data_aligned_with_axes
        if self._lazy and offset != 0:
            shp = dc.shape
            if len(shp) == 1:
                nav_shape = ()
                nav_chunks = ()
            else:
                nav_shape = shp[:-1]
                nav_chunks = dc.chunks[:-1]
            zeros = da.zeros(nav_shape + (offset,),
                             chunks=nav_chunks + ((offset,),))

        if side == 'left' or side == 'both':
            if self._lazy:
                tapered = dc[..., offset:channels + offset]
                tapered *= np.hanning(2 * channels)[:channels]
                therest = dc[..., channels + offset:]
                thelist = [] if offset == 0 else [zeros]
                thelist.extend([tapered, therest])
                dc = da.concatenate(thelist, axis=-1)
            else:
                dc[..., offset:channels + offset] *= (
                    np.hanning(2 * channels)[:channels])
                dc[..., :offset] *= 0.
        if side == 'right' or side == 'both':
            rl = None if offset == 0 else -offset
            if self._lazy:
                therest = dc[..., :-channels - offset]
                tapered = dc[..., -channels - offset:rl]
                tapered *= np.hanning(2 * channels)[-channels:]
                thelist = [therest, tapered]
                if offset != 0:
                    thelist.append(zeros)
                dc = da.concatenate(thelist, axis=-1)
            else:
                dc[..., -channels - offset:rl] *= (
                    np.hanning(2 * channels)[-channels:])
                if offset != 0:
                    dc[..., -offset:] *= 0.

        if self._lazy:
            self.data = dc
        self.events.data_changed.trigger(obj=self)
        return channels

    def find_peaks1D_ohaver(self, xdim=None,
                            slope_thresh=0,
                            amp_thresh=None,
                            subchannel=True,
                            medfilt_radius=5,
                            maxpeakn=30000,
                            peakgroup=10,
                            parallel=None,
                            max_workers=None):
        """Find positive peaks along a 1D Signal. It detects peaks by looking
        for downward zero-crossings in the first derivative that exceed
        'slope_thresh'.

        'slope_thresh' and 'amp_thresh', control sensitivity: higher
        values will neglect broad peaks (slope) and smaller features (amp),
        respectively.

        `peakgroup` is the number of points around the top of the peak
        that are taken to estimate the peak height. For spikes or very
        narrow peaks, set `peakgroup` to 1 or 2; for broad or noisy peaks,
        make `peakgroup` larger to reduce the effect of noise.

        Parameters
        ----------
        slope_thresh : float, optional
            1st derivative threshold to count the peak;
            higher values will neglect broader features;
            default is set to 0.
        amp_thresh : float, optional
            intensity threshold below which peaks are ignored;
            higher values will neglect smaller features;
            default is set to 10%% of max(y).
        medfilt_radius : int, optional
            median filter window to apply to smooth the data
            (see :py:func:`scipy.signal.medfilt`);
            if 0, no filter will be applied;
            default is set to 5.
        peakgroup : int, optional
            number of points around the "top part" of the peak
            that are taken to estimate the peak height;
            default is set to 10
        maxpeakn : int, optional
            number of maximum detectable peaks;
            default is set to 5000.
        subchannel : bool, default True
            default is set to True.
        %s
        %s

        Returns
        -------
        structured array of shape (npeaks) containing fields: 'position',
        'width', and 'height' for each peak.


        Raises
        ------
        SignalDimensionError
            If the signal dimension is not 1.
        """
        # TODO: add scipy.signal.find_peaks_cwt
        self._check_signal_dimension_equals_one()
        axis = self.axes_manager.signal_axes[0].axis
        peaks = self.map(find_peaks_ohaver,
                         x=axis,
                         slope_thresh=slope_thresh,
                         amp_thresh=amp_thresh,
                         medfilt_radius=medfilt_radius,
                         maxpeakn=maxpeakn,
                         peakgroup=peakgroup,
                         subchannel=subchannel,
                         ragged=True,
                         parallel=parallel,
                         max_workers=max_workers,
                         inplace=False)

        if peaks._lazy:
            peaks.compute()
        return peaks.data

    find_peaks1D_ohaver.__doc__ %= (PARALLEL_ARG, MAX_WORKERS_ARG)

    def estimate_peak_width(
        self,
        factor=0.5,
        window=None,
        return_interval=False,
        parallel=None,
        show_progressbar=None,
        max_workers=None,
    ):
        """Estimate the width of the highest intensity of peak
        of the spectra at a given fraction of its maximum.

        It can be used with asymmetric peaks. For accurate results any
        background must be previously substracted.
        The estimation is performed by interpolation using cubic splines.

        Parameters
        ----------
        factor : 0 < float < 1
            The default, 0.5, estimates the FWHM.
        window : None or float
            The size of the window centred at the peak maximum
            used to perform the estimation.
            The window size must be chosen with care: if it is narrower
            than the width of the peak at some positions or if it is
            so wide that it includes other more intense peaks this
            method cannot compute the width and a NaN is stored instead.
        return_interval: bool
            If True, returns 2 extra signals with the positions of the
            desired height fraction at the left and right of the
            peak.
        %s
        %s
        %s

        Returns
        -------
        width or [width, left, right], depending on the value of
        `return_interval`.

        Notes
        -----
        Parallel operation of this function is not supported
        on Windows platforms.

        """
        if show_progressbar is None:
            show_progressbar = preferences.General.show_progressbar
        self._check_signal_dimension_equals_one()
        if not 0 < factor < 1:
            raise ValueError("factor must be between 0 and 1.")

        if parallel != False and os.name in ["nt", "dos"]:  # pragma: no cover
            # Due to a scipy bug where scipy.interpolate.UnivariateSpline
            # appears to not be thread-safe on Windows, we raise a warning
            # here. See https://github.com/hyperspy/hyperspy/issues/2320
            # Until/if the scipy bug is fixed, we should do this.
            _logger.warning(
                "Parallel operation is not supported on Windows. "
                "Setting `parallel=False`"
            )
            parallel = False

        axis = self.axes_manager.signal_axes[0]
        # x = axis.axis
        maxval = self.axes_manager.navigation_size
        show_progressbar = show_progressbar and maxval > 0

        def estimating_function(spectrum,
                                window=None,
                                factor=0.5,
                                axis2=None):
            x = axis2.axis
            if window is not None:
                vmax = axis.index2value(spectrum.argmax())
                slices = axis._get_array_slices(
                    slice(vmax - window * 0.5, vmax + window * 0.5))
                spectrum = spectrum[slices]
                x = x[slices]
            spline = scipy.interpolate.UnivariateSpline(
                x,
                spectrum - factor * spectrum.max(),
                s=0)
            roots = spline.roots()
            if len(roots) == 2:
                return np.array(roots)
            else:
                print("return", np.full((2,), np.nan))
                return np.full((2,), np.nan)

        both = self.map(estimating_function,
                                 window=window,
                                 factor=factor,
                                 axis2=axis,
                                 ragged=False,
                                 inplace=False,
                                 parallel=parallel,
                                 show_progressbar=show_progressbar,
                                 output_signal_size =(2,),
                                 max_workers=None)
        if both._lazy:
            both.data[0].compute()
        left, right = both.T.split()
        width = right - left
        if factor == 0.5:
            width.metadata.General.title = (
                self.metadata.General.title + " FWHM")
            left.metadata.General.title = (
                self.metadata.General.title + " FWHM left position")

            right.metadata.General.title = (
                self.metadata.General.title + " FWHM right position")
        else:
            width.metadata.General.title = (
                self.metadata.General.title +
                " full-width at %.1f maximum" % factor)

            left.metadata.General.title = (
                self.metadata.General.title +
                " full-width at %.1f maximum left position" % factor)
            right.metadata.General.title = (
                self.metadata.General.title +
                " full-width at %.1f maximum right position" % factor)
        for signal in (left, width, right):
            signal.axes_manager.set_signal_dimension(0)
            signal.set_signal_type("")
        if return_interval is True:
            return [width, left, right]
        else:
            return width

    estimate_peak_width.__doc__ %= (SHOW_PROGRESSBAR_ARG, PARALLEL_ARG, MAX_WORKERS_ARG)

    def plot(self,
             navigator="auto",
             plot_markers=True,
             autoscale='v',
             norm="auto",
             axes_manager=None,
             navigator_kwds={},
             **kwargs):
        """%s
        %s
        %s
        """
        for c in autoscale:
            if c not in ['x', 'v']:
                raise ValueError("`autoscale` only accepts 'x', 'v' as "
                                 "valid characters.")
        super().plot(navigator=navigator,
                     plot_markers=plot_markers,
                     autoscale=autoscale,
                     norm=norm,
                     axes_manager=axes_manager,
                     navigator_kwds=navigator_kwds,
                     **kwargs)
    plot.__doc__ %= (BASE_PLOT_DOCSTRING, BASE_PLOT_DOCSTRING_PARAMETERS,
                     PLOT1D_DOCSTRING)


class LazySignal1D(LazySignal, Signal1D):

    """
    """
    _lazy = True

    def __init__(self, *args, **kwargs):
        super().__init__(*args, **kwargs)
        self.axes_manager.set_signal_dimension(1)<|MERGE_RESOLUTION|>--- conflicted
+++ resolved
@@ -235,14 +235,10 @@
     data = data[data_slice]
     if interpolate is True:
         data = interpolate1D(ip, data)
-<<<<<<< HEAD
-    return (np.argmax(np.correlate(ref, data, 'full')) - len(ref) + 1).astype(float)
-=======
     # Normalise the data before the cross correlation
     ref = ref - ref.mean()
     data = data - data.mean()
-    return np.argmax(np.correlate(ref, data, 'full')) - len(ref) + 1
->>>>>>> dbd658d6
+    return (np.argmax(np.correlate(ref, data, 'full')) - len(ref) + 1).astype(float)
 
 
 def _shift1D(data, **kwargs):
@@ -256,6 +252,7 @@
     if np.isnan(shift) or shift == 0:
         return data
     axis = np.linspace(offset, offset + scale * (size - 1), size)
+
     si = sp.interpolate.interp1d(original_axis,
                                  data,
                                  bounds_error=False,
@@ -1441,9 +1438,6 @@
                          parallel=parallel,
                          max_workers=max_workers,
                          inplace=False)
-
-        if peaks._lazy:
-            peaks.compute()
         return peaks.data
 
     find_peaks1D_ohaver.__doc__ %= (PARALLEL_ARG, MAX_WORKERS_ARG)
@@ -1519,8 +1513,8 @@
         def estimating_function(spectrum,
                                 window=None,
                                 factor=0.5,
-                                axis2=None):
-            x = axis2.axis
+                                axis=None):
+            x = axis.axis
             if window is not None:
                 vmax = axis.index2value(spectrum.argmax())
                 slices = axis._get_array_slices(
@@ -1535,21 +1529,17 @@
             if len(roots) == 2:
                 return np.array(roots)
             else:
-                print("return", np.full((2,), np.nan))
                 return np.full((2,), np.nan)
 
-        both = self.map(estimating_function,
+        both = self._map_iterate(estimating_function,
                                  window=window,
                                  factor=factor,
-                                 axis2=axis,
+                                 axis=axis,
                                  ragged=False,
                                  inplace=False,
                                  parallel=parallel,
                                  show_progressbar=show_progressbar,
-                                 output_signal_size =(2,),
                                  max_workers=None)
-        if both._lazy:
-            both.data[0].compute()
         left, right = both.T.split()
         width = right - left
         if factor == 0.5:
