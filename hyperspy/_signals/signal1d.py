# -*- coding: utf-8 -*-
# Copyright 2007-2022 The HyperSpy developers
#
# This file is part of HyperSpy.
#
# HyperSpy is free software: you can redistribute it and/or modify
# it under the terms of the GNU General Public License as published by
# the Free Software Foundation, either version 3 of the License, or
# (at your option) any later version.
#
# HyperSpy is distributed in the hope that it will be useful,
# but WITHOUT ANY WARRANTY; without even the implied warranty of
# MERCHANTABILITY or FITNESS FOR A PARTICULAR PURPOSE. See the
# GNU General Public License for more details.
#
# You should have received a copy of the GNU General Public License
# along with HyperSpy. If not, see <http://www.gnu.org/licenses/>.

import os
import logging
import math

import matplotlib.pyplot as plt
import numpy as np
import dask.array as da
<<<<<<< HEAD
from scipy import interpolate
from scipy.signal import savgol_filter, medfilt
from scipy.ndimage.filters import gaussian_filter1d
=======
import scipy.interpolate
import scipy as sp
from scipy.signal import savgol_filter
from scipy.ndimage import gaussian_filter1d
>>>>>>> 392477e5

from hyperspy.signal import BaseSignal
from hyperspy._signals.common_signal1d import CommonSignal1D
from hyperspy.signal_tools import SpikesRemoval, SpikesRemovalInteractive
from hyperspy.models.model1d import Model1D
from hyperspy.misc.lowess_smooth import lowess
from hyperspy.misc.utils import is_binned # remove in v2.0

from hyperspy.defaults_parser import preferences
from hyperspy.signal_tools import (
    Signal1DCalibration,
    SmoothingSavitzkyGolay,
    SmoothingLowess,
    SmoothingTV,
    ButterworthFilter)
from hyperspy.ui_registry import DISPLAY_DT, TOOLKIT_DT
from hyperspy.misc.tv_denoise import _tv_denoise_1d
from hyperspy.signal_tools import BackgroundRemoval
from hyperspy.decorators import interactive_range_selector
from hyperspy.signal_tools import IntegrateArea, _get_background_estimator
from hyperspy._signals.lazy import LazySignal
from hyperspy.docstrings.signal1d import CROP_PARAMETER_DOC, SPIKES_REMOVAL_TOOL_DOCSTRING
from hyperspy.docstrings.signal import (SHOW_PROGRESSBAR_ARG, PARALLEL_ARG, MAX_WORKERS_ARG,
                                        SIGNAL_MASK_ARG, NAVIGATION_MASK_ARG)
from hyperspy.docstrings.plot import (
    BASE_PLOT_DOCSTRING, BASE_PLOT_DOCSTRING_PARAMETERS, PLOT1D_DOCSTRING)

_logger = logging.getLogger(__name__)


def find_peaks_ohaver(y, x=None, slope_thresh=0., amp_thresh=None,
                      medfilt_radius=5, maxpeakn=30000, peakgroup=10,
                      subchannel=True,):
    """Find peaks along a 1D line.

    Function to locate the positive peaks in a noisy x-y data set.
    Detects peaks by looking for downward zero-crossings in the first
    derivative that exceed 'slope_thresh'.
    Returns an array containing position, height, and width of each peak.
    Sorted by position.
    'slope_thresh' and 'amp_thresh', control sensitivity: higher values
    will neglect wider peaks (slope) and smaller features (amp),
    respectively.

    Parameters
    ----------

    y : array
        1D input array, e.g. a spectrum
    x : array (optional)
        1D array describing the calibration of y (must have same shape as y)
    slope_thresh : float (optional)
                   1st derivative threshold to count the peak;
                   higher values will neglect broader features;
                   default is set to 0.
    amp_thresh : float (optional)
                 intensity threshold below which peaks are ignored;
                 higher values will neglect smaller features;
                 default is set to 10% of max(y).
    medfilt_radius : int (optional)
                     median filter window to apply to smooth the data
                     (see scipy.signal.medfilt);
                     if 0, no filter will be applied;
                     default is set to 5.
    peakgroup : int (optional)
                number of points around the "top part" of the peak that
                are taken to estimate the peak height; for spikes or
                very narrow peaks, keep PeakGroup=1 or 2; for broad or
                noisy peaks, make PeakGroup larger to reduce the effect
                of noise;
                default is set to 10.
    maxpeakn : int (optional)
              number of maximum detectable peaks;
              default is set to 30000.
    subchannel : bool (optional)
             default is set to True.

    Returns
    -------
    P : structured array of shape (npeaks)
        contains fields: 'position', 'width', and 'height' for each peak.

    Examples
    --------
    >>> x = np.arange(0,50,0.01)
    >>> y = np.cos(x)
    >>> peaks = find_peaks_ohaver(y, x, 0, 0)

    Notes
    -----
    Original code from T. C. O'Haver, 1995.
    Version 2  Last revised Oct 27, 2006 Converted to Python by
    Michael Sarahan, Feb 2011.
    Revised to handle edges better.  MCS, Mar 2011
    """

    if x is None:
        x = np.arange(len(y), dtype=np.int64)
    if not amp_thresh:
        amp_thresh = 0.1 * y.max()
    peakgroup = np.round(peakgroup)
    if medfilt_radius:
        d = np.gradient(medfilt(y, medfilt_radius))
    else:
        d = np.gradient(y)
    n = np.round(peakgroup / 2 + 1)
    peak_dt = np.dtype([('position', float),
                        ('height', float),
                        ('width', float)])
    P = np.array([], dtype=peak_dt)
    peak = 0
    for j in range(len(y) - 4):
        if np.sign(d[j]) > np.sign(d[j + 1]):  # Detects zero-crossing
            if np.sign(d[j + 1]) == 0:
                continue
            # if slope of derivative is larger than slope_thresh
            if d[j] - d[j + 1] > slope_thresh:
                # if height of peak is larger than amp_thresh
                if y[j] > amp_thresh:
                    # the next section is very slow, and actually messes
                    # things up for images (discrete pixels),
                    # so by default, don't do subchannel precision in the
                    # 1D peakfind step.
                    if subchannel:
                        xx = np.zeros(peakgroup)
                        yy = np.zeros(peakgroup)
                        s = 0
                        for k in range(peakgroup):
                            groupindex = int(j + k - n + 1)
                            if groupindex < 1:
                                xx = xx[1:]
                                yy = yy[1:]
                                s += 1
                                continue
                            elif groupindex > y.shape[0] - 1:
                                xx = xx[:groupindex - 1]
                                yy = yy[:groupindex - 1]
                                break
                            xx[k - s] = x[groupindex]
                            yy[k - s] = y[groupindex]
                        avg = np.average(xx)
                        stdev = np.std(xx)
                        xxf = (xx - avg) / stdev
                        # Fit parabola to log10 of sub-group with
                        # centering and scaling
                        yynz = yy != 0
                        coef = np.polyfit(
                            xxf[yynz], np.log10(np.abs(yy[yynz])), 2)
                        c1 = coef[2]
                        c2 = coef[1]
                        c3 = coef[0]
                        with np.errstate(invalid='ignore'):
                            width = np.linalg.norm(stdev * 2.35703 /
                                                   (np.sqrt(2) * np.sqrt(-1 *
                                                                         c3)))
                        # if the peak is too narrow for least-squares
                        # technique to work  well, just use the max value
                        # of y in the sub-group of points near peak.
                        if peakgroup < 7:
                            height = np.max(yy)
                            position = xx[np.argmin(np.abs(yy - height))]
                        else:
                            position = - ((stdev * c2 / (2 * c3)) - avg)
                            height = np.exp(c1 - c3 * (c2 / (2 * c3)) ** 2)
                    # Fill results array P. One row for each peak
                    # detected, containing the
                    # peak position (x-value) and peak height (y-value).
                    else:
                        position = x[j]
                        height = y[j]
                        # no way to know peak width without
                        # the above measurements.
                        width = 0
                    if (not np.isnan(position) and 0 < position < x[-1]):
                        P = np.hstack((P,
                                       np.array([(position, height, width)],
                                                dtype=peak_dt)))
                        peak += 1
    # return only the part of the array that contains peaks
    # (not the whole maxpeakn x 3 array)
    if len(P) > maxpeakn:
        minh = np.sort(P['height'])[-maxpeakn]
        P = P[P['height'] >= minh]

    # Sorts the values as a function of position
    P.sort(0)

    return P


def interpolate1D(number_of_interpolation_points, data):
    ip = number_of_interpolation_points
    ch = len(data)
    old_ax = np.linspace(0, 100, ch)
    new_ax = np.linspace(0, 100, ch * ip - (ip - 1))
    interpolator = interpolate.interp1d(old_ax, data)
    return interpolator(new_ax)


def _estimate_shift1D(data, data_slice=slice(None), ref=None, ip=5,
                      interpolate=True, mask=None, **kwargs):
    if bool(mask):
        # asarray is required for consistency as argmax
        # returns a numpy scalar array
        return np.asarray(np.nan)
    data = data[data_slice]
    if interpolate is True:
        data = interpolate1D(ip, data)
    # Normalise the data before the cross correlation
    ref = ref - ref.mean()
    data = data - data.mean()
    return (np.argmax(np.correlate(ref, data, 'full')) - len(ref) + 1).astype(float)


def _shift1D(data, **kwargs):
    """Used to shift a data array by a specified amount in axes units. Axis must
    be passed as a kwarg. """
    shift = kwargs.get('shift', 0.)
    original_axis = kwargs.get('original_axis', None)
    fill_value = kwargs.get('fill_value', np.nan)
    kind = kwargs.get('kind', 'linear')

    if np.isnan(shift) or shift == 0:
        return data

    #This is the interpolant function
    si = interpolate.interp1d(original_axis, data, bounds_error=False,
                              fill_value=fill_value, kind=kind)

    #Evaluate interpolated data at shifted positions
    return si(original_axis-shift)


class Signal1D(BaseSignal, CommonSignal1D):
    """
    """
    _signal_dimension = 1

    def __init__(self, *args, **kwargs):
        if kwargs.get('ragged', False):
            raise ValueError("Signal1D can't be ragged.")
        super().__init__(*args, **kwargs)
        if self.axes_manager.signal_dimension != 1:
            self.axes_manager.set_signal_dimension(1)

    def _get_spikes_diagnosis_histogram_data(self, signal_mask=None,
                                             navigation_mask=None,
                                             **kwargs):
        self._check_signal_dimension_equals_one()
        dc = self.data
        axis = self.axes_manager.signal_axes[0].axis
        if signal_mask is not None:
            dc = dc[..., ~signal_mask]
            axis = axis[~signal_mask]
        if navigation_mask is not None:
            dc = dc[~navigation_mask, :]
        der = np.abs(np.gradient(dc, axis, axis=-1))
        n = ((~navigation_mask).sum() if navigation_mask else
             self.axes_manager.navigation_size)

        # arbitrary cutoff for number of spectra necessary before histogram
        # data is compressed by finding maxima of each spectrum
        tmp = BaseSignal(der) if n < 2000 else BaseSignal(
            np.ravel(der.max(-1)))

        # get histogram signal using smart binning and plot
        return tmp.get_histogram(**kwargs)

    def spikes_diagnosis(self, signal_mask=None,
                         navigation_mask=None,
                         **kwargs):
        """Plots a histogram to help in choosing the threshold for
        spikes removal.

        Parameters
        ----------
        %s
        %s
        **kwargs : dict
            Keyword arguments pass to
            :py:meth:`~hyperspy.signal.signal.BaseSignal.get_histogram`

        See also
        --------
        spikes_removal_tool

        """
        tmph = self._get_spikes_diagnosis_histogram_data(signal_mask,
                                                         navigation_mask,
                                                         **kwargs)
        tmph.plot()

        # Customize plot appearance
        plt.gca().set_title('')
        plt.gca().fill_between(tmph.axes_manager[0].axis,
                               tmph.data,
                               facecolor='#fddbc7',
                               interpolate=True,
                               color='none')
        ax = tmph._plot.signal_plot.ax
        axl = tmph._plot.signal_plot.ax_lines[0]
        axl.set_line_properties(color='#b2182b')
        plt.xlabel('Derivative magnitude')
        plt.ylabel('Log(Counts)')
        ax.set_yscale('log')
        ax.set_ylim(10 ** -1, plt.ylim()[1])
        ax.set_xlim(plt.xlim()[0], 1.1 * plt.xlim()[1])
        plt.draw()

    spikes_diagnosis.__doc__ %= (SIGNAL_MASK_ARG, NAVIGATION_MASK_ARG)

    def spikes_removal_tool(self, signal_mask=None, navigation_mask=None,
                            threshold='auto', interactive=True,
                            display=True, toolkit=None, **kwargs):
        self._check_signal_dimension_equals_one()
        if interactive:
            sr = SpikesRemovalInteractive(self,
                                          signal_mask=signal_mask,
                                          navigation_mask=navigation_mask,
                                          threshold=threshold)
            return sr.gui(display=display, toolkit=toolkit)
        else:
            sr = SpikesRemoval(self,
                               signal_mask=signal_mask,
                               navigation_mask=navigation_mask,
                               threshold=threshold, **kwargs)
            sr.remove_all_spikes()
            return sr

    spikes_removal_tool.__doc__ = SPIKES_REMOVAL_TOOL_DOCSTRING % (
        SIGNAL_MASK_ARG, NAVIGATION_MASK_ARG, "", DISPLAY_DT, TOOLKIT_DT,)

    def create_model(self, dictionary=None):
        """Create a model for the current data.

        Returns
        -------
        model : `Model1D` instance.

        """

        model = Model1D(self, dictionary=dictionary)
        return model

    def shift1D(
        self,
        shift_array,
        interpolation_method='linear',
        crop=True,
        expand=False,
        fill_value=np.nan,
        parallel=None,
        show_progressbar=None,
        max_workers=None,
    ):
        """Shift the data in place over the signal axis by the amount specified
        by an array.

        Parameters
        ----------
        shift_array : BaseSignal or np.array
            An array containing the shifting amount. It must have the same
            `axes_manager._navigation_shape`
            `axes_manager._navigation_shape_in_array` shape.
        interpolation_method : str or int
            Specifies the kind of interpolation as a string ('linear',
            'nearest', 'zero', 'slinear', 'quadratic, 'cubic') or as an
            integer specifying the order of the spline interpolator to
            use.
        %s
        expand : bool
            If True, the data will be expanded to fit all data after alignment.
            Overrides `crop`.
        fill_value : float
            If crop is False fill the data outside of the original
            interval with the given value where needed.
        %s
        %s
        %s

        Raises
        ------
        SignalDimensionError
            If the signal dimension is not 1.
        NotImplementedError
            If the signal axis is a non-uniform axis.
        """
        if not np.any(shift_array):
            # Nothing to do, the shift array if filled with zeros
            return
        if show_progressbar is None:
            show_progressbar = preferences.General.show_progressbar
        self._check_signal_dimension_equals_one()
        axis = self.axes_manager.signal_axes[0]

        if not axis.is_uniform:
            raise NotImplementedError(
                "This operation is not implemented for non-uniform axes.")

        # Figure out min/max shifts, and translate to shifts in index as well
        minimum, maximum = np.nanmin(shift_array), np.nanmax(shift_array)
        if minimum < 0:
            ihigh = 1 + axis.value2index(
                axis.high_value + minimum,
                rounding=math.floor)
        else:
            ihigh = axis.high_index + 1
        if maximum > 0:
            ilow = axis.value2index(axis.offset + maximum,
                                    rounding=math.ceil)
        else:
            ilow = axis.low_index
        if expand:
            if self._lazy:
                ind = axis.index_in_array
                pre_shape = list(self.data.shape)
                post_shape = list(self.data.shape)
                pre_chunks = list(self.data.chunks)
                post_chunks = list(self.data.chunks)

                pre_shape[ind] = axis.high_index - ihigh + 1
                post_shape[ind] = ilow - axis.low_index
                for chunks, shape in zip((pre_chunks, post_chunks),
                                         (pre_shape, post_shape)):
                    maxsize = min(np.max(chunks[ind]), shape[ind])
                    num = np.ceil(shape[ind] / maxsize)
                    chunks[ind] = tuple(len(ar) for ar in
                                        np.array_split(np.arange(shape[ind]),
                                                       num))
                pre_array = da.full(tuple(pre_shape),
                                    fill_value,
                                    chunks=tuple(pre_chunks))

                post_array = da.full(tuple(post_shape),
                                     fill_value,
                                     chunks=tuple(post_chunks))
                self.data = da.concatenate((pre_array, self.data, post_array),
                                           axis=ind).rechunk({ind:-1})
            else:
                padding = []
                for i in range(self.data.ndim):
                    if i == axis.index_in_array:
                        padding.append((axis.high_index - ihigh + 1,
                                        ilow - axis.low_index))
                    else:
                        padding.append((0, 0))
                self.data = np.pad(self.data, padding, mode='constant',
                                   constant_values=(fill_value,))
            axis.offset += minimum
            axis.size += axis.high_index - ihigh + 1 + ilow - axis.low_index
        if isinstance(shift_array, np.ndarray):
            shift_array = BaseSignal(shift_array.squeeze()).T

        self.map(_shift1D,
                 shift=shift_array,
                 original_axis=axis.axis,
                 fill_value=fill_value,
                 kind=interpolation_method,
                 show_progressbar=show_progressbar,
                 parallel=parallel,
                 max_workers=max_workers,
                 ragged=False)

        if crop and not expand:
            _logger.debug("Cropping %s from index %i to %i"
                          % (self, ilow, ihigh))
            self.crop(axis.index_in_axes_manager,
                      ilow,
                      ihigh)

        self.events.data_changed.trigger(obj=self)
    shift1D.__doc__ %= (CROP_PARAMETER_DOC, SHOW_PROGRESSBAR_ARG, PARALLEL_ARG, MAX_WORKERS_ARG)

    def interpolate_in_between(
        self,
        start,
        end,
        delta=3,
        show_progressbar=None,
        parallel=None,
        max_workers=None,
        **kwargs,
    ):
        """Replace the data in a given range by interpolation.
        The operation is performed in place.

        Parameters
        ----------
        start, end : int or float
            The limits of the interval. If int, they are taken as the
            axis index. If float, they are taken as the axis value.
        delta : int or float
            The windows around the (start, end) to use for interpolation. If
            int, they are taken as index steps. If float, they are taken in
            units of the axis value.
        %s
        %s
        %s
        **kwargs :
            All extra keyword arguments are passed to
            :py:func:`scipy.interpolate.interp1d`. See the function documentation
            for details.

        Raises
        ------
        SignalDimensionError
            If the signal dimension is not 1.
        """
        if show_progressbar is None:
            show_progressbar = preferences.General.show_progressbar
        self._check_signal_dimension_equals_one()
        axis = self.axes_manager.signal_axes[0]
        i1 = axis._get_index(start)
        i2 = axis._get_index(end)
        if isinstance(delta, float):
            if isinstance(start, int):
                start = axis.axis[start]
            if isinstance(end, int):
                end = axis.axis[end]
            i0 = axis._get_index(start-delta) if start-delta < axis.low_value else 0
            i3 = axis._get_index(end+delta) if end+delta > axis.high_value else axis.size
        else:
            i0 = int(np.clip(i1 - delta, 0, np.inf))
            i3 = int(np.clip(i2 + delta, 0, axis.size))

        def interpolating_function(dat):
            dat_int = interpolate.interp1d(
                list(range(i0, i1)) + list(range(i2, i3)),
                dat[i0:i1].tolist() + dat[i2:i3].tolist(),
                **kwargs)
            dat[i1:i2] = dat_int(list(range(i1, i2)))
            return dat
        self.map(
            interpolating_function,
            ragged=False,
            parallel=parallel,
            show_progressbar=show_progressbar,
            max_workers=max_workers,
        )
        self.events.data_changed.trigger(obj=self)

    interpolate_in_between.__doc__ %= (SHOW_PROGRESSBAR_ARG, PARALLEL_ARG, MAX_WORKERS_ARG)

    def estimate_shift1D(
        self,
        start=None,
        end=None,
        reference_indices=None,
        max_shift=None,
        interpolate=True,
        number_of_interpolation_points=5,
        mask=None,
        show_progressbar=None,
        parallel=None,
        max_workers=None,
    ):
        """Estimate the shifts in the current signal axis using
        cross-correlation.
        This method can only estimate the shift by comparing
        unidimensional features that should not change the position in
        the signal axis. To decrease the memory usage, the time of
        computation and the accuracy of the results it is convenient to
        select the feature of interest providing sensible values for
        `start` and `end`. By default interpolation is used to obtain
        subpixel precision.

        Parameters
        ----------
        start, end : int, float or None
            The limits of the interval. If int they are taken as the
            axis index. If float they are taken as the axis value.
        reference_indices : tuple of ints or None
            Defines the coordinates of the spectrum that will be used
            as reference. If None the spectrum at the current
            coordinates is used for this purpose.
        max_shift : int
            "Saturation limit" for the shift.
        interpolate : bool
            If True, interpolation is used to provide sub-pixel
            accuracy.
        number_of_interpolation_points : int
            Number of interpolation points. Warning: making this number
            too big can saturate the memory
        mask : `BaseSignal` of bool.
            It must have signal_dimension = 0 and navigation_shape equal to the
            current signal. Where mask is True the shift is not computed
            and set to nan.
        %s
        %s
        %s

        Returns
        -------
        An array with the result of the estimation in the axis units.
        Although the computation is performed in batches if the signal is
        lazy, the result is computed in memory because it depends on the
        current state of the axes that could change later on in the workflow.

        Raises
        ------
        SignalDimensionError
            If the signal dimension is not 1.
        NotImplementedError
            If the signal axis is a non-uniform axis.
        """
        if show_progressbar is None:
            show_progressbar = preferences.General.show_progressbar
        self._check_signal_dimension_equals_one()
        ip = number_of_interpolation_points + 1
        axis = self.axes_manager.signal_axes[0]
        if not axis.is_uniform:
            raise NotImplementedError(
                "The function is not implemented for non-uniform signal axes.")
        self._check_navigation_mask(mask)
        # we compute for now
        if isinstance(start, da.Array):
            start = start.compute()
        if isinstance(end, da.Array):
            end = end.compute()
        i1, i2 = axis._get_index(start), axis._get_index(end)
        if reference_indices is None:
            reference_indices = self.axes_manager.indices
        ref = self.inav[reference_indices].data[i1:i2]

        if interpolate is True:
            ref = interpolate1D(ip, ref)
        shift_signal = self.map(
            _estimate_shift1D,
            mask=mask,
            data_slice=slice(i1, i2),
            ref=ref,
            ip=ip,
            interpolate=interpolate,
            ragged=False,
            parallel=parallel,
            inplace=False,
            show_progressbar=show_progressbar,
            max_workers=max_workers,
        )
        shift_array = shift_signal.data
        if max_shift is not None:
            if interpolate is True:
                max_shift *= ip
            shift_array.clip(-max_shift, max_shift)
        if interpolate is True:
            shift_array = shift_array / ip
        shift_array = shift_array * axis.scale
        if shift_signal._lazy:
            # We must compute right now because otherwise any changes to the
            # axes_manager of the signal later in the workflow may result in
            # a wrong shift_array
            shift_array = shift_array.compute()
        return shift_array

    estimate_shift1D.__doc__ %= (SHOW_PROGRESSBAR_ARG, PARALLEL_ARG, MAX_WORKERS_ARG)

    def align1D(self,
                start=None,
                end=None,
                reference_indices=None,
                max_shift=None,
                interpolate=True,
                number_of_interpolation_points=5,
                interpolation_method='linear',
                crop=True,
                expand=False,
                fill_value=np.nan,
                also_align=None,
                mask=None,
                show_progressbar=None,
                iterpath="flyback"):
        """Estimate the shifts in the signal axis using
        cross-correlation and use the estimation to align the data in place.
        This method can only estimate the shift by comparing
        unidimensional
        features that should not change the position.

        To decrease memory usage, time of computation and improve
        accuracy it is convenient to select the feature of interest
        setting the `start` and `end` keywords. By default interpolation is
        used to obtain subpixel precision.

        Parameters
        ----------
        start, end : int, float or None
            The limits of the interval. If int they are taken as the
            axis index. If float they are taken as the axis value.
        reference_indices : tuple of ints or None
            Defines the coordinates of the spectrum that will be used
            as reference. If None the spectrum at the current
            coordinates is used for this purpose.
        max_shift : int
            "Saturation limit" for the shift.
        interpolate : bool
            If True, interpolation is used to provide sub-pixel
            accuracy.
        number_of_interpolation_points : int
            Number of interpolation points. Warning: making this number
            too big can saturate the memory
        interpolation_method : str or int
            Specifies the kind of interpolation as a string ('linear',
            'nearest', 'zero', 'slinear', 'quadratic, 'cubic') or as an
            integer specifying the order of the spline interpolator to
            use.
        %s
        expand : bool
            If True, the data will be expanded to fit all data after alignment.
            Overrides `crop`.
        fill_value : float
            If crop is False fill the data outside of the original
            interval with the given value where needed.
        also_align : list of signals, None
            A list of BaseSignal instances that has exactly the same
            dimensions as this one and that will be aligned using the shift map
            estimated using the this signal.
        mask : `BaseSignal` or bool data type.
            It must have signal_dimension = 0 and navigation_shape equal to the
            current signal. Where mask is True the shift is not computed
            and set to nan.
        %s

        Returns
        -------
        An array with the result of the estimation.

        Raises
        ------
        SignalDimensionError
            If the signal dimension is not 1.

        See also
        --------
        estimate_shift1D
        """
        if also_align is None:
            also_align = []
        self._check_signal_dimension_equals_one()
        if self._lazy:
            _logger.warning('In order to properly expand, the lazy '
                            'reference signal will be read twice (once to '
                            'estimate shifts, and second time to shift '
                            'appropriately), which might take a long time. '
                            'Use expand=False to only pass through the data '
                            'once.')
        with self.axes_manager.switch_iterpath(iterpath):
            shift_array = self.estimate_shift1D(
                start=start,
                end=end,
                reference_indices=reference_indices,
                max_shift=max_shift,
                interpolate=interpolate,
                number_of_interpolation_points=number_of_interpolation_points,
                mask=mask,
                show_progressbar=show_progressbar)
            signals_to_shift = [self] + also_align
            for signal in signals_to_shift:
                signal.shift1D(shift_array=shift_array,
                               interpolation_method=interpolation_method,
                               crop=crop,
                               fill_value=fill_value,
                               expand=expand,
                               show_progressbar=show_progressbar)
    align1D.__doc__ %= (CROP_PARAMETER_DOC, SHOW_PROGRESSBAR_ARG)

    def integrate_in_range(self, signal_range='interactive',
                           display=True, toolkit=None):
        """Sums the spectrum over an energy range, giving the integrated
        area.
        The energy range can either be selected through a GUI or the command
        line.

        Parameters
        ----------
        signal_range : a tuple of this form (l, r) or "interactive"
            l and r are the left and right limits of the range. They can be
            numbers or None, where None indicates the extremes of the interval.
            If l and r are floats the `signal_range` will be in axis units (for
            example eV). If l and r are integers the `signal_range` will be in
            index units. When `signal_range` is "interactive" (default) the
            range is selected using a GUI. Note that ROIs can be used
            in place of a tuple.

        Returns
        --------
        integrated_spectrum : `BaseSignal` subclass

        See Also
        --------
        integrate_simpson

        Examples
        --------
        Using the GUI

        >>> s = hs.signals.Signal1D(range(1000))
        >>> s.integrate_in_range() #doctest: +SKIP

        Using the CLI

        >>> s_int = s.integrate_in_range(signal_range=(560,None))

        Selecting a range in the axis units, by specifying the
        signal range with floats.

        >>> s_int = s.integrate_in_range(signal_range=(560.,590.))

        Selecting a range using the index, by specifying the
        signal range with integers.

        >>> s_int = s.integrate_in_range(signal_range=(100,120))
        """
        from hyperspy.misc.utils import deprecation_warning
        msg = (
            "The `Signal1D.integrate_in_range` method is deprecated and will "
            "be removed in v2.0. Use a `roi.SpanRoi` followed by `integrate1D` "
            "instead.")
        deprecation_warning(msg)

        if signal_range == 'interactive':
            self_copy = self.deepcopy()
            ia = IntegrateArea(self_copy, signal_range)
            ia.gui(display=display, toolkit=toolkit)
            integrated_signal1D = self_copy
        else:
            integrated_signal1D = self._integrate_in_range_commandline(
                signal_range)
        return integrated_signal1D

    def _integrate_in_range_commandline(self, signal_range):
        e1 = signal_range[0]
        e2 = signal_range[1]
        integrated_signal1D = self.isig[e1:e2].integrate1D(-1)
        return integrated_signal1D

    def calibrate(self, display=True, toolkit=None):
        """
        Calibrate the spectral dimension using a gui.
        It displays a window where the new calibration can be set by:

        * setting the values of offset, units and scale directly
        * or selecting a range by dragging the mouse on the spectrum figure
          and setting the new values for the given range limits

        Parameters
        ----------
        %s
        %s

        Notes
        -----
        For this method to work the output_dimension must be 1.

        Raises
        ------
        SignalDimensionError
            If the signal dimension is not 1.
        NotImplementedError
            If called with a non-uniform axes.
        """
        self._check_signal_dimension_equals_one()
        calibration = Signal1DCalibration(self)
        return calibration.gui(display=display, toolkit=toolkit)

    calibrate.__doc__ %= (DISPLAY_DT, TOOLKIT_DT)

    def smooth_savitzky_golay(
        self,
        polynomial_order=None,
        window_length=None,
        differential_order=0,
        parallel=None,
        max_workers=None,
        display=True,
        toolkit=None,
    ):
        """
        Apply a Savitzky-Golay filter to the data in place.
        If `polynomial_order` or `window_length` or `differential_order` are
        None the method is run in interactive mode.

        Parameters
        ----------
        polynomial_order : int, optional
            The order of the polynomial used to fit the samples.
            `polyorder` must be less than `window_length`.
        window_length : int, optional
            The length of the filter window (i.e. the number of coefficients).
            `window_length` must be a positive odd integer.
        differential_order: int, optional
            The order of the derivative to compute.  This must be a
            nonnegative integer.  The default is 0, which means to filter
            the data without differentiating.
        %s
        %s
        %s
        %s

        Raises
        ------
        NotImplementedError
            If the signal axis is a non-uniform axis.

        Notes
        -----
        More information about the filter in `scipy.signal.savgol_filter`.
        """
        self._check_signal_dimension_equals_one()
        if not self.axes_manager.signal_axes[0].is_uniform:
            raise NotImplementedError(
            "This functionality is not implement for signals with non-uniform axes. ")
            "Consider using `smooth_lowess` instead."
        if (polynomial_order is not None and
                window_length is not None):
            axis = self.axes_manager.signal_axes[0]
            self.map(savgol_filter, window_length=window_length,
                     polyorder=polynomial_order, deriv=differential_order,
                     delta=axis.scale, ragged=False, parallel=parallel, max_workers=max_workers)
        else:
            # Interactive mode
            smoother = SmoothingSavitzkyGolay(self)
            smoother.differential_order = differential_order
            if polynomial_order is not None:
                smoother.polynomial_order = polynomial_order
            if window_length is not None:
                smoother.window_length = window_length
            return smoother.gui(display=display, toolkit=toolkit)

    smooth_savitzky_golay.__doc__ %= (PARALLEL_ARG, MAX_WORKERS_ARG, DISPLAY_DT, TOOLKIT_DT)

    def smooth_lowess(
        self,
        smoothing_parameter=None,
        number_of_iterations=None,
        show_progressbar=None,
        parallel=None,
        max_workers=None,
        display=True,
        toolkit=None,
    ):
        """
        Lowess data smoothing in place.
        If `smoothing_parameter` or `number_of_iterations` are None the method
        is run in interactive mode.

        Parameters
        ----------
        smoothing_parameter: float or None
            Between 0 and 1. The fraction of the data used
            when estimating each y-value.
        number_of_iterations: int or None
            The number of residual-based reweightings
            to perform.
        %s
        %s
        %s
        %s
        %s

        Raises
        ------
        SignalDimensionError
            If the signal dimension is not 1.

        """
        self._check_signal_dimension_equals_one()
        if smoothing_parameter is None or number_of_iterations is None:
            smoother = SmoothingLowess(self)
            if smoothing_parameter is not None:
                smoother.smoothing_parameter = smoothing_parameter
            if number_of_iterations is not None:
                smoother.number_of_iterations = number_of_iterations
            return smoother.gui(display=display, toolkit=toolkit)
        else:
            self.map(lowess,
                     x=self.axes_manager[-1].axis,
                     f=smoothing_parameter,
                     n_iter=number_of_iterations,
                     show_progressbar=show_progressbar,
                     ragged=False,
                     parallel=parallel,
                     max_workers=max_workers)
    smooth_lowess.__doc__ %= (SHOW_PROGRESSBAR_ARG, PARALLEL_ARG, MAX_WORKERS_ARG, DISPLAY_DT, TOOLKIT_DT)

    def smooth_tv(
        self,
        smoothing_parameter=None,
        show_progressbar=None,
        parallel=None,
        max_workers=None,
        display=True,
        toolkit=None,
    ):
        """
        Total variation data smoothing in place.

        Parameters
        ----------
        smoothing_parameter: float or None
           Denoising weight relative to L2 minimization. If None the method
           is run in interactive mode.
        %s
        %s
        %s
        %s
        %s

        Raises
        ------
        SignalDimensionError
            If the signal dimension is not 1.
        NotImplementedError
            If the signal axis is a non-uniform axis.
        """
        self._check_signal_dimension_equals_one()
        if not self.axes_manager.signal_axes[0].is_uniform:
            raise NotImplementedError(
            "This functionality is not implement for signals with non-uniform axes. ")
            "Consider using `smooth_lowess` instead."
        if smoothing_parameter is None:
            smoother = SmoothingTV(self)
            return smoother.gui(display=display, toolkit=toolkit)
        else:
            self.map(_tv_denoise_1d, weight=smoothing_parameter,
                     ragged=False,
                     show_progressbar=show_progressbar,
                     parallel=parallel,
                     max_workers=max_workers)

    smooth_tv.__doc__ %= (SHOW_PROGRESSBAR_ARG, PARALLEL_ARG, MAX_WORKERS_ARG, DISPLAY_DT, TOOLKIT_DT)

    def filter_butterworth(self,
                           cutoff_frequency_ratio=None,
                           type='low',
                           order=2, display=True, toolkit=None):
        """
        Butterworth filter in place.

        Parameters
        ----------
        %s
        %s

        Raises
        ------
        SignalDimensionError
            If the signal dimension is not 1.
        NotImplementedError
            If the signal axis is a non-uniform axis.
        """
        if not self.axes_manager.signal_axes[0].is_uniform:
            raise NotImplementedError(
            "This functionality is not implement for signals with non-uniform axes. ")
            "Consider using `smooth_lowess` instead."
        self._check_signal_dimension_equals_one()
        smoother = ButterworthFilter(self)
        if cutoff_frequency_ratio is not None:
            smoother.cutoff_frequency_ratio = cutoff_frequency_ratio
            smoother.type = type
            smoother.order = order
            smoother.apply()
        else:
            return smoother.gui(display=display, toolkit=toolkit)

    filter_butterworth.__doc__ %= (DISPLAY_DT, TOOLKIT_DT)

    def _remove_background_cli(
            self, signal_range, background_estimator, fast=True,
            zero_fill=False, show_progressbar=None, model=None,
            return_model=False):
        """ See :py:meth:`~hyperspy._signal1d.signal1D.remove_background`. """
        if model is None:
            from hyperspy.models.model1d import Model1D
            model = Model1D(self)
        if background_estimator not in model:
            model.append(background_estimator)
        background_estimator.estimate_parameters(
            self,
            signal_range[0],
            signal_range[1],
            only_current=False)

        if not fast:
            model.set_signal_range(signal_range[0], signal_range[1])
            model.multifit(show_progressbar=show_progressbar,
                           iterpath='serpentine')
            model.reset_signal_range()

        if self._lazy:
            result = self - model.as_signal(show_progressbar=show_progressbar)
        else:
            try:
                axis = self.axes_manager.signal_axes[0]
                if is_binned(self):
                # in v2 replace by
                # if axis.is_binned:
                    if axis.is_uniform:
                        scale_factor = axis.scale
                    else:
                        scale_factor = np.gradient(axis.axis)
                else:
                    scale_factor = 1
                bkg = background_estimator.function_nd(axis.axis) * scale_factor
                result = self - bkg
            except MemoryError:
                result = self - model.as_signal(
                    show_progressbar=show_progressbar)

        if zero_fill:
            if self._lazy:
                low_idx = result.axes_manager[-1].value2index(signal_range[0])
                z = da.zeros(low_idx, chunks=(low_idx,))
                cropped_da = result.data[low_idx:]
                result.data = da.concatenate([z, cropped_da])
            else:
                result.isig[:signal_range[0]] = 0
        if return_model:
            if fast:
                # Calculate the variance for each navigation position only when
                # using fast, otherwise the chisq is already calculated when
                # doing the multifit
                d = result.data[..., np.where(model.channel_switches)[0]]
                variance = model._get_variance(only_current=False)
                d *= d / (1. * variance)  # d = difference^2 / variance.
                model.chisq.data = d.sum(-1)
            result = (result, model)
        return result

    def remove_background(
            self,
            signal_range='interactive',
            background_type='Power law',
            polynomial_order=2,
            fast=True,
            zero_fill=False,
            plot_remainder=True,
            show_progressbar=None,
            return_model=False,
            display=True,
            toolkit=None):
        """
        Remove the background, either in place using a GUI or returned as a new
        spectrum using the command line. The fast option is not accurate for
        most background types - except Gaussian, Offset and
        Power law - but it is useful to estimate the initial fitting parameters
        before performing a full fit.

        Parameters
        ----------
        signal_range : "interactive", tuple of ints or floats, optional
            If this argument is not specified, the signal range has to be
            selected using a GUI. And the original spectrum will be replaced.
            If tuple is given, a spectrum will be returned.
        background_type : str
            The type of component which should be used to fit the background.
            Possible components: Doniach, Gaussian, Lorentzian, Offset,
            Polynomial, PowerLaw, Exponential, SkewNormal, SplitVoigt, Voigt.
            If Polynomial is used, the polynomial order can be specified
        polynomial_order : int, default 2
            Specify the polynomial order if a Polynomial background is used.
        fast : bool
            If True, perform an approximative estimation of the parameters.
            If False, the signal is fitted using non-linear least squares
            afterwards. This is slower compared to the estimation but
            often more accurate.
        zero_fill : bool
            If True, all spectral channels lower than the lower bound of the
            fitting range will be set to zero (this is the default behavior
            of Gatan's DigitalMicrograph). Setting this value to False
            allows for inspection of the quality of background fit throughout
            the pre-fitting region.
        plot_remainder : bool
            If True, add a (green) line previewing the remainder signal after
            background removal. This preview is obtained from a Fast calculation
            so the result may be different if a NLLS calculation is finally
            performed.
        return_model : bool
            If True, the background model is returned. The chi² can be obtained
            from this model using
            :py:meth:`~hyperspy.models.model1d.Model1D.chisqd`.
        %s
        %s
        %s

        Returns
        -------
        {None, signal, background_model or (signal, background_model)}
            If signal_range is not 'interactive', the signal with background
            subtracted is returned. If return_model is True, returns the
            background model, otherwise, the GUI widget dictionary is returned
            if `display=False` - see the display parameter documentation.

        Examples
        --------
        Using GUI, replaces spectrum s

        >>> s = hs.signals.Signal1D(range(1000))
        >>> s.remove_background() #doctest: +SKIP

        Using command line, returns a Signal1D:

        >>> s.remove_background(signal_range=(400,450),
                                background_type='PowerLaw')
        <Signal1D, title: , dimensions: (|1000)>

        Using a full model to fit the background:

        >>> s.remove_background(signal_range=(400,450), fast=False)
        <Signal1D, title: , dimensions: (|1000)>

        Returns background subtracted and the model:

        >>> s.remove_background(signal_range=(400,450),
                                fast=False,
                                return_model=True)
        (<Signal1D, title: , dimensions: (|1000)>, <Model1D>)

        Raises
        ------
        SignalDimensionError
            If the signal dimension is not 1.
        """

        self._check_signal_dimension_equals_one()
        # Create model here, so that we can return it
        from hyperspy.models.model1d import Model1D
        model = Model1D(self)
        if signal_range == 'interactive':
            br = BackgroundRemoval(self, background_type=background_type,
                                   polynomial_order=polynomial_order,
                                   fast=fast,
                                   plot_remainder=plot_remainder,
                                   show_progressbar=show_progressbar,
                                   zero_fill=zero_fill,
                                   model=model)
            gui_dict = br.gui(display=display, toolkit=toolkit)
            if return_model:
                return model
            else:
                # for testing purposes
                return gui_dict
        else:
            background_estimator = _get_background_estimator(
                background_type, polynomial_order)[0]
            result = self._remove_background_cli(
                signal_range=signal_range,
                background_estimator=background_estimator,
                fast=fast,
                zero_fill=zero_fill,
                show_progressbar=show_progressbar,
                model=model,
                return_model=return_model)
            return result
    remove_background.__doc__ %= (SHOW_PROGRESSBAR_ARG, DISPLAY_DT, TOOLKIT_DT)

    @interactive_range_selector
    def crop_signal1D(self, left_value=None, right_value=None,):
        """Crop in place the spectral dimension.

        Parameters
        ----------
        left_value, right_value : int, float or None
            If int the values are taken as indices. If float they are
            converted to indices using the spectral axis calibration.
            If left_value is None crops from the beginning of the axis.
            If right_value is None crops up to the end of the axis. If
            both are None the interactive cropping interface is activated
            enabling cropping the spectrum using a span selector in the
            signal plot.

        Raises
        ------
        SignalDimensionError
            If the signal dimension is not 1.
        """
        self._check_signal_dimension_equals_one()
        try:
            left_value, right_value = left_value
        except TypeError:
            # It was not a ROI, we carry on
            pass
        self.crop(axis=self.axes_manager.signal_axes[0].index_in_axes_manager,
                  start=left_value, end=right_value)

    def gaussian_filter(self, FWHM):
        """Applies a Gaussian filter in the spectral dimension in place.

        Parameters
        ----------
        FWHM : float
            The Full Width at Half Maximum of the gaussian in the
            spectral axis units

        Raises
        ------
        ValueError
            If FWHM is equal or less than zero.
        SignalDimensionError
            If the signal dimension is not 1.
        NotImplementedError
            If the signal axis is a non-uniform axis.
        """
        self._check_signal_dimension_equals_one()
        for _axis in self.axes_manager.signal_axes:
            if not _axis.is_uniform:
                raise NotImplementedError(
                    "The function is not implemented for non-uniform axes.")
        if FWHM <= 0:
            raise ValueError(
                "FWHM must be greater than zero")
        axis = self.axes_manager.signal_axes[0]
        FWHM *= 1 / axis.scale
        self.map(gaussian_filter1d, sigma=FWHM / 2.35482, ragged=False)

    def hanning_taper(self, side='both', channels=None, offset=0):
        """Apply a hanning taper to the data in place.

        Parameters
        ----------
        side : 'left', 'right' or 'both'
            Specify which side to use.
        channels : None or int
            The number of channels to taper. If None 5% of the total
            number of channels are tapered.
        offset : int

        Returns
        -------
        channels

        Raises
        ------
        SignalDimensionError
            If the signal dimension is not 1.
        """
        if not np.issubdtype(self.data.dtype, np.floating):
            raise TypeError("The data dtype should be `float`. It can be "
                            "changed by using the `change_dtype('float')` "
                            "method of the signal.")

        # TODO: generalize it
        self._check_signal_dimension_equals_one()
        if channels is None:
            channels = int(round(len(self()) * 0.02))
            if channels < 20:
                channels = 20
        dc = self._data_aligned_with_axes
        if self._lazy and offset != 0:
            shp = dc.shape
            if len(shp) == 1:
                nav_shape = ()
                nav_chunks = ()
            else:
                nav_shape = shp[:-1]
                nav_chunks = dc.chunks[:-1]
            zeros = da.zeros(nav_shape + (offset,),
                             chunks=nav_chunks + ((offset,),))

        if side == 'left' or side == 'both':
            if self._lazy:
                tapered = dc[..., offset:channels + offset]
                tapered *= np.hanning(2 * channels)[:channels]
                therest = dc[..., channels + offset:]
                thelist = [] if offset == 0 else [zeros]
                thelist.extend([tapered, therest])
                dc = da.concatenate(thelist, axis=-1)
            else:
                dc[..., offset:channels + offset] *= (
                    np.hanning(2 * channels)[:channels])
                dc[..., :offset] *= 0.
        if side == 'right' or side == 'both':
            rl = None if offset == 0 else -offset
            if self._lazy:
                therest = dc[..., :-channels - offset]
                tapered = dc[..., -channels - offset:rl]
                tapered *= np.hanning(2 * channels)[-channels:]
                thelist = [therest, tapered]
                if offset != 0:
                    thelist.append(zeros)
                dc = da.concatenate(thelist, axis=-1)
            else:
                dc[..., -channels - offset:rl] *= (
                    np.hanning(2 * channels)[-channels:])
                if offset != 0:
                    dc[..., -offset:] *= 0.

        if self._lazy:
            self.data = dc
        self.events.data_changed.trigger(obj=self)
        return channels

    def find_peaks1D_ohaver(self, xdim=None,
                            slope_thresh=0,
                            amp_thresh=None,
                            subchannel=True,
                            medfilt_radius=5,
                            maxpeakn=30000,
                            peakgroup=10,
                            parallel=None,
                            max_workers=None):
        """Find positive peaks along a 1D Signal. It detects peaks by looking
        for downward zero-crossings in the first derivative that exceed
        'slope_thresh'.

        'slope_thresh' and 'amp_thresh', control sensitivity: higher
        values will neglect broad peaks (slope) and smaller features (amp),
        respectively.

        `peakgroup` is the number of points around the top of the peak
        that are taken to estimate the peak height. For spikes or very
        narrow peaks, set `peakgroup` to 1 or 2; for broad or noisy peaks,
        make `peakgroup` larger to reduce the effect of noise.

        Parameters
        ----------
        slope_thresh : float, optional
            1st derivative threshold to count the peak;
            higher values will neglect broader features;
            default is set to 0.
        amp_thresh : float, optional
            intensity threshold below which peaks are ignored;
            higher values will neglect smaller features;
            default is set to 10%% of max(y).
        medfilt_radius : int, optional
            median filter window to apply to smooth the data
            (see :py:func:`scipy.signal.medfilt`);
            if 0, no filter will be applied;
            default is set to 5.
        peakgroup : int, optional
            number of points around the "top part" of the peak
            that are taken to estimate the peak height;
            default is set to 10
        maxpeakn : int, optional
            number of maximum detectable peaks;
            default is set to 5000.
        subchannel : bool, default True
            default is set to True.
        %s
        %s

        Returns
        -------
        structured array of shape (npeaks) containing fields: 'position',
        'width', and 'height' for each peak.


        Raises
        ------
        SignalDimensionError
            If the signal dimension is not 1.
        """
        # TODO: add scipy.signal.find_peaks_cwt
        self._check_signal_dimension_equals_one()
        axis = self.axes_manager.signal_axes[0].axis
        peaks = self.map(find_peaks_ohaver,
                         x=axis,
                         slope_thresh=slope_thresh,
                         amp_thresh=amp_thresh,
                         medfilt_radius=medfilt_radius,
                         maxpeakn=maxpeakn,
                         peakgroup=peakgroup,
                         subchannel=subchannel,
                         ragged=True,
                         parallel=parallel,
                         max_workers=max_workers,
                         inplace=False,
                         lazy_output=False)
        return peaks.data

    find_peaks1D_ohaver.__doc__ %= (PARALLEL_ARG, MAX_WORKERS_ARG)

    def estimate_peak_width(
        self,
        factor=0.5,
        window=None,
        return_interval=False,
        parallel=None,
        show_progressbar=None,
        max_workers=None,
    ):
        """Estimate the width of the highest intensity of peak
        of the spectra at a given fraction of its maximum.

        It can be used with asymmetric peaks. For accurate results any
        background must be previously subtracted.
        The estimation is performed by interpolation using cubic splines.

        Parameters
        ----------
        factor : 0 < float < 1
            The default, 0.5, estimates the FWHM.
        window : None or float
            The size of the window centred at the peak maximum
            used to perform the estimation.
            The window size must be chosen with care: if it is narrower
            than the width of the peak at some positions or if it is
            so wide that it includes other more intense peaks this
            method cannot compute the width and a NaN is stored instead.
        return_interval: bool
            If True, returns 2 extra signals with the positions of the
            desired height fraction at the left and right of the
            peak.
        %s
        %s
        %s

        Returns
        -------
        width or [width, left, right], depending on the value of
        `return_interval`.

        Notes
        -----
        Parallel operation of this function is not supported
        on Windows platforms.

        """
        if show_progressbar is None:
            show_progressbar = preferences.General.show_progressbar
        self._check_signal_dimension_equals_one()
        if not 0 < factor < 1:
            raise ValueError("factor must be between 0 and 1.")

        if parallel != False and os.name in ["nt", "dos"]:  # pragma: no cover
            # Due to a scipy bug where scipy.interpolate.UnivariateSpline
            # appears to not be thread-safe on Windows, we raise a warning
            # here. See https://github.com/hyperspy/hyperspy/issues/2320
            # Until/if the scipy bug is fixed, we should do this.
            _logger.warning(
                "Parallel operation is not supported on Windows. "
                "Setting `parallel=False`"
            )
            parallel = False

        # axis is a keyword already used by self.map so calling this axis_arg
        # to avoid "parameter collision
        axis_arg = self.axes_manager.signal_axes[0]
        maxval = self.axes_manager.navigation_size
        show_progressbar = show_progressbar and maxval > 0

        def estimating_function(spectrum,
                                window=None,
                                factor=0.5,
                                axis_arg=None):
            x = axis_arg.axis
            if window is not None:
                vmax = axis_arg.index2value(spectrum.argmax())
                slices = axis_arg._get_array_slices(
                    slice(vmax - window * 0.5, vmax + window * 0.5))
                spectrum = spectrum[slices]
                x = x[slices]
            spline = interpolate.UnivariateSpline(
                x,
                spectrum - factor * spectrum.max(),
                s=0)
            roots = spline.roots()
            if len(roots) == 2:
                return np.array(roots)
            else:
                return np.full((2,), np.nan)

        both = self.map(
            estimating_function,
            window=window,
            factor=factor,
            axis_arg=axis_arg,
            ragged=False,
            inplace=False,
            parallel=parallel,
            show_progressbar=show_progressbar,
            max_workers=max_workers,
        )
        left, right = both.T.split()
        width = right - left
        if factor == 0.5:
            width.metadata.General.title = (
                self.metadata.General.title + " FWHM")
            left.metadata.General.title = (
                self.metadata.General.title + " FWHM left position")

            right.metadata.General.title = (
                self.metadata.General.title + " FWHM right position")
        else:
            width.metadata.General.title = (
                self.metadata.General.title +
                " full-width at %.1f maximum" % factor)

            left.metadata.General.title = (
                self.metadata.General.title +
                " full-width at %.1f maximum left position" % factor)
            right.metadata.General.title = (
                self.metadata.General.title +
                " full-width at %.1f maximum right position" % factor)
        for signal in (left, width, right):
            signal.axes_manager.set_signal_dimension(0)
            signal.set_signal_type("")
        if return_interval is True:
            return [width, left, right]
        else:
            return width

    estimate_peak_width.__doc__ %= (SHOW_PROGRESSBAR_ARG, PARALLEL_ARG, MAX_WORKERS_ARG)

    def plot(self,
             navigator="auto",
             plot_markers=True,
             autoscale='v',
             norm="auto",
             axes_manager=None,
             navigator_kwds={},
             **kwargs):
        """%s
        %s
        %s
        """
        for c in autoscale:
            if c not in ['x', 'v']:
                raise ValueError("`autoscale` only accepts 'x', 'v' as "
                                 "valid characters.")
        super().plot(navigator=navigator,
                     plot_markers=plot_markers,
                     autoscale=autoscale,
                     norm=norm,
                     axes_manager=axes_manager,
                     navigator_kwds=navigator_kwds,
                     **kwargs)
    plot.__doc__ %= (BASE_PLOT_DOCSTRING, BASE_PLOT_DOCSTRING_PARAMETERS,
                     PLOT1D_DOCSTRING)


class LazySignal1D(LazySignal, Signal1D):

    """
    """
    _lazy = True

    def __init__(self, *args, **kwargs):
        super().__init__(*args, **kwargs)
        self.axes_manager.set_signal_dimension(1)<|MERGE_RESOLUTION|>--- conflicted
+++ resolved
@@ -23,16 +23,9 @@
 import matplotlib.pyplot as plt
 import numpy as np
 import dask.array as da
-<<<<<<< HEAD
 from scipy import interpolate
 from scipy.signal import savgol_filter, medfilt
-from scipy.ndimage.filters import gaussian_filter1d
-=======
-import scipy.interpolate
-import scipy as sp
-from scipy.signal import savgol_filter
 from scipy.ndimage import gaussian_filter1d
->>>>>>> 392477e5
 
 from hyperspy.signal import BaseSignal
 from hyperspy._signals.common_signal1d import CommonSignal1D
