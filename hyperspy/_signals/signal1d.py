# -*- coding: utf-8 -*-
# Copyright 2007-2016 The HyperSpy developers
#
# This file is part of  HyperSpy.
#
#  HyperSpy is free software: you can redistribute it and/or modify
# it under the terms of the GNU General Public License as published by
# the Free Software Foundation, either version 3 of the License, or
# (at your option) any later version.
#
#  HyperSpy is distributed in the hope that it will be useful,
# but WITHOUT ANY WARRANTY; without even the implied warranty of
# MERCHANTABILITY or FITNESS FOR A PARTICULAR PURPOSE.  See the
# GNU General Public License for more details.
#
# You should have received a copy of the GNU General Public License
# along with  HyperSpy.  If not, see <http://www.gnu.org/licenses/>.

import logging
import matplotlib.pyplot as plt
import numpy as np
<<<<<<< HEAD
import dask.array as da
import warnings
=======
>>>>>>> 48776a93

from hyperspy.signal import BaseSignal
from hyperspy._signals.common_signal1d import CommonSignal1D
from hyperspy.gui.egerton_quantification import SpikesRemoval
import math

import scipy.interpolate
try:
    from scipy.signal import savgol_filter
    savgol_imported = True
except ImportError:
    savgol_imported = False
import scipy as sp
try:
    from statsmodels.nonparametric.smoothers_lowess import lowess
    statsmodels_installed = True
except:
    statsmodels_installed = False

from hyperspy.misc.utils import stack
from hyperspy.defaults_parser import preferences
from hyperspy.external.progressbar import progressbar
from hyperspy._signals.lazy import lazyerror
from hyperspy.gui.tools import (
    Signal1DCalibration,
    SmoothingSavitzkyGolay,
    SmoothingLowess,
    SmoothingTV,
    ButterworthFilter)
from hyperspy.misc.tv_denoise import _tv_denoise_1d
from hyperspy.gui.egerton_quantification import BackgroundRemoval
from hyperspy.decorators import only_interactive
from hyperspy.decorators import interactive_range_selector
from scipy.ndimage.filters import gaussian_filter1d
from hyperspy.gui.tools import IntegrateArea
from hyperspy import components1d
from hyperspy._signals.lazy import LazySignal

_logger = logging.getLogger(__name__)


def find_peaks_ohaver(y, x=None, slope_thresh=0., amp_thresh=None,
                      medfilt_radius=5, maxpeakn=30000, peakgroup=10,
                      subchannel=True,):
    """Find peaks along a 1D line.
    Function to locate the positive peaks in a noisy x-y data set.
    Detects peaks by looking for downward zero-crossings in the first
    derivative that exceed 'slope_thresh'.
    Returns an array containing position, height, and width of each peak.
    Sorted by position.
    'slope_thresh' and 'amp_thresh', control sensitivity: higher values will
    neglect smaller features.
    Parameters
    ---------
    y : array
        1D input array, e.g. a spectrum
    x : array (optional)
        1D array describing the calibration of y (must have same shape as y)
    slope_thresh : float (optional)
                   1st derivative threshold to count the peak
                   default is set to 0.5
                   higher values will neglect smaller features.
    amp_thresh : float (optional)
                 intensity threshold above which
                 default is set to 10% of max(y)
                 higher values will neglect smaller features.
    medfilt_radius : int (optional)
                     median filter window to apply to smooth the data
                     (see scipy.signal.medfilt)
                     if 0, no filter will be applied.
                     default is set to 5
    peakgroup : int (optional)
                number of points around the "top part" of the peak
                default is set to 10
    maxpeakn : int (optional)
              number of maximum detectable peaks
              default is set to 30000
    subchannel : bool (optional)
             default is set to True
    Returns
    -------
    P : structured array of shape (npeaks) and fields: position, width, height
        contains position, height, and width of each peak
    Examples
    --------
    >>> x = arange(0,50,0.01)
    >>> y = cos(x)
    >>> one_dim_findpeaks(y, x,0,0)
    array([[  1.68144859e-05,   9.99999943e-01,   3.57487961e+00],
           [  6.28318614e+00,   1.00000003e+00,   3.57589018e+00],
           [  1.25663708e+01,   1.00000002e+00,   3.57600673e+00],
           [  1.88495565e+01,   1.00000002e+00,   3.57597295e+00],
           [  2.51327421e+01,   1.00000003e+00,   3.57590284e+00],
           [  3.14159267e+01,   1.00000002e+00,   3.57600856e+00],
           [  3.76991124e+01,   1.00000002e+00,   3.57597984e+00],
           [  4.39822980e+01,   1.00000002e+00,   3.57591479e+00]])
    Notes
    -----
    Original code from T. C. O'Haver, 1995.
    Version 2  Last revised Oct 27, 2006 Converted to Python by
    Michael Sarahan, Feb 2011.
    Revised to handle edges better.  MCS, Mar 2011
    """

    if x is None:
        x = np.arange(len(y), dtype=np.int64)
    if not amp_thresh:
        amp_thresh = 0.1 * y.max()
    peakgroup = np.round(peakgroup)
    if medfilt_radius:
        d = np.gradient(scipy.signal.medfilt(y, medfilt_radius))
    else:
        d = np.gradient(y)
    n = np.round(peakgroup / 2 + 1)
    peak_dt = np.dtype([('position', np.float),
                        ('height', np.float),
                        ('width', np.float)])
    P = np.array([], dtype=peak_dt)
    peak = 0
    for j in range(len(y) - 4):
        if np.sign(d[j]) > np.sign(d[j + 1]):  # Detects zero-crossing
            if np.sign(d[j + 1]) == 0:
                continue
            # if slope of derivative is larger than slope_thresh
            if d[j] - d[j + 1] > slope_thresh:
                # if height of peak is larger than amp_thresh
                if y[j] > amp_thresh:
                    # the next section is very slow, and actually messes
                    # things up for images (discrete pixels),
                    # so by default, don't do subchannel precision in the
                    # 1D peakfind step.
                    if subchannel:
                        xx = np.zeros(peakgroup)
                        yy = np.zeros(peakgroup)
                        s = 0
                        for k in range(peakgroup):
                            groupindex = int(j + k - n + 1)
                            if groupindex < 1:
                                xx = xx[1:]
                                yy = yy[1:]
                                s += 1
                                continue
                            elif groupindex > y.shape[0] - 1:
                                xx = xx[:groupindex - 1]
                                yy = yy[:groupindex - 1]
                                break
                            xx[k - s] = x[groupindex]
                            yy[k - s] = y[groupindex]
                        avg = np.average(xx)
                        stdev = np.std(xx)
                        xxf = (xx - avg) / stdev
                        # Fit parabola to log10 of sub-group with
                        # centering and scaling
                        yynz = yy != 0
                        coef = np.polyfit(
                            xxf[yynz], np.log10(np.abs(yy[yynz])), 2)
                        c1 = coef[2]
                        c2 = coef[1]
                        c3 = coef[0]
                        width = np.linalg.norm(
                            stdev * 2.35703 / (np.sqrt(2) * np.sqrt(-1 * c3)))
                        # if the peak is too narrow for least-squares
                        # technique to work  well, just use the max value
                        # of y in the sub-group of points near peak.
                        if peakgroup < 7:
                            height = np.max(yy)
                            position = xx[np.argmin(np.abs(yy - height))]
                        else:
                            position = - ((stdev * c2 / (2 * c3)) - avg)
                            height = np.exp(c1 - c3 * (c2 / (2 * c3)) ** 2)
                    # Fill results array P. One row for each peak
                    # detected, containing the
                    # peak position (x-value) and peak height (y-value).
                    else:
                        position = x[j]
                        height = y[j]
                        # no way to know peak width without
                        # the above measurements.
                        width = 0
                    if (not np.isnan(position) and 0 < position < x[-1]):
                        P = np.hstack((P,
                                       np.array([(position, height, width)],
                                                dtype=peak_dt)))
                        peak += 1
    # return only the part of the array that contains peaks
    # (not the whole maxpeakn x 3 array)
    if len(P) > maxpeakn:
        minh = np.sort(P['height'])[-maxpeakn]
        P = P[P['height'] >= minh]

    # Sorts the values as a function of position
    P.sort(0)

    return P


def interpolate1D(number_of_interpolation_points, data):
    ip = number_of_interpolation_points
    ch = len(data)
    old_ax = np.linspace(0, 100, ch)
    new_ax = np.linspace(0, 100, ch * ip - (ip - 1))
    interpolator = scipy.interpolate.interp1d(old_ax, data)
    return interpolator(new_ax)


def _estimate_shift1D(current_guess, **kwargs):
    mask = kwargs.get('mask', None)
    data = kwargs.get('data', None)
    ref = kwargs.get('ref', None)
    interpolate = kwargs.get('interpolate', True)
    ip = kwargs.get('ip', 5)
    data_slice = kwargs.get('data_slice', slice(None))
    if bool(mask):
        return np.nan
    data = data[data_slice]
    if interpolate is True:
        data = interpolate1D(ip, data)
    return np.argmax(np.correlate(ref, data, 'full')) - len(ref) + 1


def _shift1D(data, **kwargs):
    shift = kwargs.get('shift', 0.)
    original_axis = kwargs.get('original_axis', None)
    fill_value = kwargs.get('fill_value', np.nan)
    kind = kwargs.get('kind', 'linear')
    offset = kwargs.get('offset', 0.)
    scale = kwargs.get('scale', 1.)
    size = kwargs.get('size', 2)
    if np.isnan(shift):
        return data
    axis = np.linspace(offset, offset + scale * (size - 1), size)

    si = sp.interpolate.interp1d(original_axis,
                                 data,
                                 bounds_error=False,
                                 fill_value=fill_value,
                                 kind=kind)
    offset = float(offset - shift)
    axis = np.linspace(offset, offset + scale * (size - 1), size)
    return si(axis)


class Signal1D(BaseSignal, CommonSignal1D):

    """
    """
    _signal_dimension = 1

    def __init__(self, *args, **kwargs):
        super().__init__(*args, **kwargs)
        if self.axes_manager.signal_dimension != 1:
            self.axes_manager.set_signal_dimension(1)

    def _spikes_diagnosis(self, signal_mask=None,
                          navigation_mask=None):
        """Plots a histogram to help in choosing the threshold for
        spikes removal.

        Parameters
        ----------
        signal_mask: boolean array
            Restricts the operation to the signal locations not marked
            as True (masked)
        navigation_mask: boolean array
            Restricts the operation to the navigation locations not
            marked as True (masked).

        See also
        --------
        spikes_removal_tool

        """
        self._check_signal_dimension_equals_one()
        dc = self.data
        if signal_mask is not None:
            dc = dc[..., ~signal_mask]
        if navigation_mask is not None:
            dc = dc[~navigation_mask, :]
        der = np.abs(np.diff(dc, 1, -1))
        n = ((~navigation_mask).sum() if navigation_mask else
             self.axes_manager.navigation_size)

        # arbitrary cutoff for number of spectra necessary before histogram
        # data is compressed by finding maxima of each spectrum
        tmp = BaseSignal(der) if n < 2000 else BaseSignal(
            np.ravel(der.max(-1)))

        # get histogram signal using smart binning and plot
        tmph = tmp.get_histogram()
        tmph.plot()

        # Customize plot appearance
        plt.gca().set_title('')
        plt.gca().fill_between(tmph.axes_manager[0].axis,
                               tmph.data,
                               facecolor='#fddbc7',
                               interpolate=True,
                               color='none')
        ax = tmph._plot.signal_plot.ax
        axl = tmph._plot.signal_plot.ax_lines[0]
        axl.set_line_properties(color='#b2182b')
        plt.xlabel('Derivative magnitude')
        plt.ylabel('Log(Counts)')
        ax.set_yscale('log')
        ax.set_ylim(10 ** -1, plt.ylim()[1])
        ax.set_xlim(plt.xlim()[0], 1.1 * plt.xlim()[1])
        plt.draw()

    def spikes_removal_tool(self, signal_mask=None,
                            navigation_mask=None):
        """Graphical interface to remove spikes from EELS spectra.

        Parameters
        ----------
        signal_mask: boolean array
            Restricts the operation to the signal locations not marked
            as True (masked)
        navigation_mask: boolean array
            Restricts the operation to the navigation locations not
            marked as True (masked)

        See also
        --------
        _spikes_diagnosis,

        """
        self._check_signal_dimension_equals_one()
        sr = SpikesRemoval(self,
                           navigation_mask=navigation_mask,
                           signal_mask=signal_mask)
        sr.configure_traits()
        return sr

    def create_model(self, dictionary=None):
        """Create a model for the current data.

        Returns
        -------
        model : `Model1D` instance.

        """

        from hyperspy.models.model1d import Model1D
        model = Model1D(self, dictionary=dictionary)
        return model

    def shift1D(self,
                shift_array,
                interpolation_method='linear',
                crop=True,
                expand=False,
                fill_value=np.nan,
                show_progressbar=None):
        """Shift the data in place over the signal axis by the amount specified
        by an array.
        Parameters
        ----------
        shift_array : numpy array
            An array containing the shifting amount. It must have
            `axes_manager._navigation_shape_in_array` shape.
        interpolation_method : str or int
            Specifies the kind of interpolation as a string ('linear',
            'nearest', 'zero', 'slinear', 'quadratic, 'cubic') or as an
            integer specifying the order of the spline interpolator to
            use.
        crop : bool
            If True automatically crop the signal axis at both ends if
            needed.
        expand : bool
            If True, the data will be expanded to fit all data after alignment.
            Overrides `crop`.
        fill_value : float
            If crop is False fill the data outside of the original
            interval with the given value where needed.
        show_progressbar : None or bool
            If True, display a progress bar. If None the default is set in
            `preferences`.
        Raises
        ------
        SignalDimensionError if the signal dimension is not 1.
        """
        if not np.any(shift_array):
            # Nothing to do, the shift array if filled with zeros
            return
        if show_progressbar is None:
            show_progressbar = preferences.General.show_progressbar
        self._check_signal_dimension_equals_one()
        axis = self.axes_manager.signal_axes[0]

        # Figure out min/max shifts, and translate to shifts in index as well
        minimum, maximum = np.nanmin(shift_array), np.nanmax(shift_array)
        if minimum < 0:
            ihigh = 1 + axis.value2index(
                axis.high_value + minimum,
                rounding=math.floor)
        else:
            ihigh = axis.high_index + 1
        if maximum > 0:
            ilow = axis.value2index(axis.offset + maximum,
                                    rounding=math.ceil)
        else:
            ilow = axis.low_index
        if expand:
            if self.metadata.Signal.lazy:
                ind = axis.index_in_array
                pre_shape = list(self.data.shape)
                post_shape = list(self.data.shape)
                pre_chunks = list(self.data.chunks)
                post_chunks = list(self.data.chunks)

                pre_shape[ind] = axis.high_index - ihigh + 1
                post_shape[ind] = ilow - axis.low_index
                for chunks, shape in zip((pre_chunks, post_chunks),
                                         (pre_shape, post_shape)):
                    maxsize = min(np.max(chunks[ind]), shape[ind])
                    num = np.ceil(shape[ind] / maxsize)
                    chunks[ind] = tuple(len(ar) for ar in
                                        np.array_split(np.arange(shape[ind]),
                                                       num))
                pre_array = da.full(tuple(pre_shape),
                                    fill_value,
                                    chunks=tuple(pre_chunks))

                post_array = da.full(tuple(post_shape),
                                     fill_value,
                                     chunks=tuple(post_chunks))

                self.data = da.concatenate((pre_array, self.data, post_array),
                                           axis=ind)
            else:
                padding = []
                for i in range(self.data.ndim):
                    if i == axis.index_in_array:
                        padding.append((axis.high_index - ihigh + 1,
                                        ilow - axis.low_index))
                    else:
                        padding.append((0, 0))
                self.data = np.pad(self.data, padding, mode='constant',
                                   constant_values=(fill_value,))
            axis.offset += minimum
            axis.size += axis.high_index - ihigh + 1 + ilow - axis.low_index

        self._map_iterate(_shift1D, (('shift', shift_array.ravel()),),
                          original_axis=axis.axis,
                          fill_value=fill_value,
                          kind=interpolation_method,
                          offset=axis.offset,
                          scale=axis.scale,
                          size=axis.size,
                          show_progressbar=show_progressbar)

        if crop and not expand:
            self.crop(axis.index_in_axes_manager,
                      ilow,
                      ihigh)

        self.events.data_changed.trigger(obj=self)

    def interpolate_in_between(self, start, end, delta=3,
                               show_progressbar=None, **kwargs):
        """Replace the data in a given range by interpolation.
        The operation is performed in place.
        Parameters
        ----------
        start, end : {int | float}
            The limits of the interval. If int they are taken as the
            axis index. If float they are taken as the axis value.
        delta : {int | float}
            The windows around the (start, end) to use for interpolation
        show_progressbar : None or bool
            If True, display a progress bar. If None the default is set in
            `preferences`.
        All extra keyword arguments are passed to
        scipy.interpolate.interp1d. See the function documentation
        for details.
        Raises
        ------
        SignalDimensionError if the signal dimension is not 1.
        """
        if show_progressbar is None:
            show_progressbar = preferences.General.show_progressbar
        self._check_signal_dimension_equals_one()
        axis = self.axes_manager.signal_axes[0]
        i1 = axis._get_index(start)
        i2 = axis._get_index(end)
        if isinstance(delta, float):
            delta = int(delta / axis.scale)
        i0 = int(np.clip(i1 - delta, 0, np.inf))
        i3 = int(np.clip(i2 + delta, 0, axis.size))

        def interpolating_function(dat):
            dat_int = sp.interpolate.interp1d(
                list(range(i0, i1)) + list(range(i2, i3)),
                dat[i0:i1].tolist() + dat[i2:i3].tolist(),
                **kwargs)
            dat[i1:i2] = dat_int(list(range(i1, i2)))
            return dat
        self._map_iterate(interpolating_function,
                          show_progressbar=show_progressbar)
        self.events.data_changed.trigger(obj=self)

    def _check_navigation_mask(self, mask):
        if mask is not None:
            if not isinstance(mask, BaseSignal):
                raise ValueError("mask must be a BaseSignal instance.")
            elif mask.axes_manager.signal_dimension not in (0, 1):
                raise ValueError("mask must be a BaseSignal "
                                 "with signal_dimension equal to 1")
            elif (mask.axes_manager.navigation_dimension !=
                  self.axes_manager.navigation_dimension):
                raise ValueError("mask must be a BaseSignal with the same "
                                 "navigation_dimension as the current signal.")

    def estimate_shift1D(self,
                         start=None,
                         end=None,
                         reference_indices=None,
                         max_shift=None,
                         interpolate=True,
                         number_of_interpolation_points=5,
                         mask=None,
                         show_progressbar=None):
        """Estimate the shifts in the current signal axis using
         cross-correlation.
        This method can only estimate the shift by comparing
        unidimensional features that should not change the position in
        the signal axis. To decrease the memory usage, the time of
        computation and the accuracy of the results it is convenient to
        select the feature of interest providing sensible values for
        `start` and `end`. By default interpolation is used to obtain
        subpixel precision.
        Parameters
        ----------
        start, end : {int | float | None}
            The limits of the interval. If int they are taken as the
            axis index. If float they are taken as the axis value.
        reference_indices : tuple of ints or None
            Defines the coordinates of the spectrum that will be used
            as eference. If None the spectrum at the current
            coordinates is used for this purpose.
        max_shift : int
            "Saturation limit" for the shift.
        interpolate : bool
            If True, interpolation is used to provide sub-pixel
            accuracy.
        number_of_interpolation_points : int
            Number of interpolation points. Warning: making this number
            too big can saturate the memory
        mask : BaseSignal of bool data type.
            It must have signal_dimension = 0 and navigation_shape equal to the
            current signal. Where mask is True the shift is not computed
            and set to nan.
        show_progressbar : None or bool
            If True, display a progress bar. If None the default is set in
            `preferences`.
        Returns
        -------
        An array with the result of the estimation in the axis units.
        Raises
        ------
        SignalDimensionError if the signal dimension is not 1.
        """
        if show_progressbar is None:
            show_progressbar = preferences.General.show_progressbar
        self._check_signal_dimension_equals_one()
        ip = number_of_interpolation_points + 1
        axis = self.axes_manager.signal_axes[0]
        self._check_navigation_mask(mask)
        # we compute for now
        if isinstance(start, da.Array):
            start = start.compute()
        if isinstance(end, da.Array):
            end = end.compute()
        i1, i2 = axis._get_index(start), axis._get_index(end)
        shift_signal = self._get_navigation_signal(dtype=float)
        shift_signal.axes_manager.set_signal_dimension(0)
        if reference_indices is None:
            reference_indices = self.axes_manager.indices
        ref = self.inav[reference_indices].data[i1:i2]

        if interpolate is True:
            ref = interpolate1D(ip, ref)
        iterating_kwargs = (('data', self),)
        if mask is not None:
            iterating_kwargs += (('mask', mask),)
        shift_signal._map_iterate(_estimate_shift1D,
                                  iterating_kwargs=iterating_kwargs,
                                  data_slice=slice(i1, i2),
                                  mask=None,
                                  ref=ref,
                                  ip=ip,
                                  interpolate=interpolate,
                                  show_progressbar=show_progressbar,)
        shift_array = shift_signal.data
        if max_shift is not None:
            if interpolate is True:
                max_shift *= ip
            shift_array.clip(-max_shift, max_shift)
        if interpolate is True:
            shift_array /= ip
        shift_array *= axis.scale
        return shift_array

    def align1D(self,
                start=None,
                end=None,
                reference_indices=None,
                max_shift=None,
                interpolate=True,
                number_of_interpolation_points=5,
                interpolation_method='linear',
                crop=True,
                expand=False,
                fill_value=np.nan,
                also_align=None,
                mask=None,
                show_progressbar=None):
        """Estimate the shifts in the signal axis using
        cross-correlation and use the estimation to align the data in place.
        This method can only estimate the shift by comparing
        unidimensional
        features that should not change the position.
        To decrease memory usage, time of computation and improve
        accuracy it is convenient to select the feature of interest
        setting the `start` and `end` keywords. By default interpolation is
        used to obtain subpixel precision.
        Parameters
        ----------
        start, end : {int | float | None}
            The limits of the interval. If int they are taken as the
            axis index. If float they are taken as the axis value.
        reference_indices : tuple of ints or None
            Defines the coordinates of the spectrum that will be used
            as eference. If None the spectrum at the current
            coordinates is used for this purpose.
        max_shift : int
            "Saturation limit" for the shift.
        interpolate : bool
            If True, interpolation is used to provide sub-pixel
            accuracy.
        number_of_interpolation_points : int
            Number of interpolation points. Warning: making this number
            too big can saturate the memory
        interpolation_method : str or int
            Specifies the kind of interpolation as a string ('linear',
            'nearest', 'zero', 'slinear', 'quadratic, 'cubic') or as an
            integer specifying the order of the spline interpolator to
            use.
        crop : bool
            If True automatically crop the signal axis at both ends if
            needed.
        expand : bool
            If True, the data will be expanded to fit all data after alignment.
            Overrides `crop`.
        fill_value : float
            If crop is False fill the data outside of the original
            interval with the given value where needed.
        also_align : list of signals, None
            A list of BaseSignal instances that has exactly the same
            dimensions as this one and that will be aligned using the shift map
            estimated using the this signal.
        mask : BaseSignal of bool data type.
            It must have signal_dimension = 0 and navigation_shape equal to the
            current signal. Where mask is True the shift is not computed
            and set to nan.
        show_progressbar : None or bool
            If True, display a progress bar. If None the default is set in
            `preferences`.
        Returns
        -------
        An array with the result of the estimation. The shift will be

        Raises
        ------
        SignalDimensionError if the signal dimension is not 1.
        See also
        --------
        estimate_shift1D
        """
        if also_align is None:
            also_align = []
        self._check_signal_dimension_equals_one()
        if self.metadata.Signal.lazy:
            _logger.warning('In order to properly expand, the lazy '
                            'reference signal will be read twice (once to '
                            'estimate shifts, and second time to shift '
                            'appropriatelly), which might take a long time. '
                            'Use expand=False to only pass through the data '
                            'once.')
        shift_array = self.estimate_shift1D(
            start=start,
            end=end,
            reference_indices=reference_indices,
            max_shift=max_shift,
            interpolate=interpolate,
            number_of_interpolation_points=number_of_interpolation_points,
            mask=mask,
            show_progressbar=show_progressbar)
        signals_to_shift = [self] + also_align
        for signal in signals_to_shift:
            signal.shift1D(shift_array=shift_array,
                           interpolation_method=interpolation_method,
                           crop=crop,
                           fill_value=fill_value,
                           expand=expand,
                           show_progressbar=show_progressbar)

    def integrate_in_range(self, signal_range='interactive'):
        """ Sums the spectrum over an energy range, giving the integrated
        area.
        The energy range can either be selected through a GUI or the command
        line.
        Parameters
        ----------
        signal_range : {a tuple of this form (l, r), "interactive"}
            l and r are the left and right limits of the range. They can be
            numbers or None, where None indicates the extremes of the interval.
            If l and r are floats the `signal_range` will be in axis units (for
            example eV). If l and r are integers the `signal_range` will be in
            index units. When `signal_range` is "interactive" (default) the
            range is selected using a GUI.
        Returns
        -------
        integrated_spectrum : BaseSignal subclass
        See Also
        --------
        integrate_simpson
        Examples
        --------
        Using the GUI
        >>> s.integrate_in_range()
        Using the CLI
        >>> s_int = s.integrate_in_range(signal_range=(560,None))
        Selecting a range in the axis units, by specifying the
        signal range with floats.
        >>> s_int = s.integrate_in_range(signal_range=(560.,590.))
        Selecting a range using the index, by specifying the
        signal range with integers.
        >>> s_int = s.integrate_in_range(signal_range=(100,120))
        """

        if signal_range == 'interactive':
            self_copy = self.deepcopy()
            ia = IntegrateArea(self_copy, signal_range)
            ia.edit_traits()
            integrated_signal1D = self_copy
        else:
            integrated_signal1D = self._integrate_in_range_commandline(
                signal_range)
        return integrated_signal1D

    def _integrate_in_range_commandline(self, signal_range):
        e1 = signal_range[0]
        e2 = signal_range[1]
        integrated_signal1D = self.isig[e1:e2].integrate1D(-1)
        return integrated_signal1D

    @only_interactive
    def calibrate(self):
        """Calibrate the spectral dimension using a gui.
        It displays a window where the new calibration can be set by:
        * Setting the offset, units and scale directly
        * Selection a range by dragging the mouse on the spectrum figure
         and
        setting the new values for the given range limits
        Notes
        -----
        For this method to work the output_dimension must be 1. Set the
        view
        accordingly
        Raises
        ------
        SignalDimensionError if the signal dimension is not 1.
        """
        self._check_signal_dimension_equals_one()
        calibration = Signal1DCalibration(self)
        calibration.edit_traits()

    def smooth_savitzky_golay(self,
                              polynomial_order=None,
                              window_length=None,
                              differential_order=0):
        """Apply a Savitzky-Golay filter to the data in place.
        If `polynomial_order` or `window_length` or `differential_order` are
        None the method is run in interactive mode.
        Parameters
        ----------
        window_length : int
            The length of the filter window (i.e. the number of coefficients).
            `window_length` must be a positive odd integer.
        polynomial_order : int
            The order of the polynomial used to fit the samples.
            `polyorder` must be less than `window_length`.
        differential_order: int, optional
            The order of the derivative to compute.  This must be a
            nonnegative integer.  The default is 0, which means to filter
            the data without differentiating.
        Notes
        -----
        More information about the filter in `scipy.signal.savgol_filter`.
        """
        if not savgol_imported:
            raise ImportError("scipy >= 0.14 needs to be installed to use"
                              "this feature.")
        self._check_signal_dimension_equals_one()
        if (polynomial_order is not None and
                window_length is not None):
            axis = self.axes_manager.signal_axes[0]
            self.map(savgol_filter, window_length=window_length,
                     polyorder=polynomial_order, deriv=differential_order,
                     delta=axis.scale,)
        else:
            # Interactive mode
            smoother = SmoothingSavitzkyGolay(self)
            smoother.differential_order = differential_order
            if polynomial_order is not None:
                smoother.polynomial_order = polynomial_order
            if window_length is not None:
                smoother.window_length = window_length
            smoother.edit_traits()

    def smooth_lowess(self,
                      smoothing_parameter=None,
                      number_of_iterations=None,
                      show_progressbar=None):
        """Lowess data smoothing in place.
        If `smoothing_parameter` or `number_of_iterations` are None the method
        is run in interactive mode.
        Parameters
        ----------
        smoothing_parameter: float or None
            Between 0 and 1. The fraction of the data used
            when estimating each y-value.
        number_of_iterations: int or None
            The number of residual-based reweightings
            to perform.
        show_progressbar : None or bool
            If True, display a progress bar. If None the default is set in
            `preferences`.
        Raises
        ------
        SignalDimensionError if the signal dimension is not 1.
        ImportError if statsmodels is not installed.
        Notes
        -----
        This method uses the lowess algorithm from statsmodels. statsmodels
        is required for this method.
        """
        if not statsmodels_installed:
            raise ImportError("statsmodels is not installed. This package is "
                              "required for this feature.")
        self._check_signal_dimension_equals_one()
        if smoothing_parameter is None or number_of_iterations is None:
            smoother = SmoothingLowess(self)
            if smoothing_parameter is not None:
                smoother.smoothing_parameter = smoothing_parameter
            if number_of_iterations is not None:
                smoother.number_of_iterations = number_of_iterations
            smoother.edit_traits()
        else:
            self.map(lowess,
                     exog=self.axes_manager[-1].axis,
                     frac=smoothing_parameter,
                     it=number_of_iterations,
                     is_sorted=True,
                     return_sorted=False,
                     show_progressbar=show_progressbar)

    def smooth_tv(self, smoothing_parameter=None, show_progressbar=None):
        """Total variation data smoothing in place.
        Parameters
        ----------
        smoothing_parameter: float or None
           Denoising weight relative to L2 minimization. If None the method
           is run in interactive mode.
        show_progressbar : None or bool
            If True, display a progress bar. If None the default is set in
            `preferences`.
        Raises
        ------
        SignalDimensionError if the signal dimension is not 1.
        """
        self._check_signal_dimension_equals_one()
        if smoothing_parameter is None:
            smoother = SmoothingTV(self)
            smoother.edit_traits()
        else:
            self.map(_tv_denoise_1d, weight=smoothing_parameter,
                     show_progressbar=show_progressbar)

    def filter_butterworth(self,
                           cutoff_frequency_ratio=None,
                           type='low',
                           order=2):
        """Butterworth filter in place.
        Raises
        ------
        SignalDimensionError if the signal dimension is not 1.
        """
        self._check_signal_dimension_equals_one()
        smoother = ButterworthFilter(self)
        if cutoff_frequency_ratio is not None:
            smoother.cutoff_frequency_ratio = cutoff_frequency_ratio
            smoother.apply()
        else:
            smoother.edit_traits()

    def _remove_background_cli(
            self, signal_range, background_estimator, fast=True,
            show_progressbar=None):
        from hyperspy.models.model1d import Model1D
        model = self.create_model()
        model.append(background_estimator)
        background_estimator.estimate_parameters(
            self,
            signal_range[0],
            signal_range[1],
            only_current=False)
        if not fast:
            model.set_signal_range(signal_range[0], signal_range[1])
            model.multifit(show_progressbar=show_progressbar)
        return self - model.as_signal(show_progressbar=show_progressbar)

    def remove_background(
            self,
            signal_range='interactive',
            background_type='PowerLaw',
            polynomial_order=2,
            fast=True,
            show_progressbar=None):
        """Remove the background, either in place using a gui or returned as a new
        spectrum using the command line.
        Parameters
        ----------
        signal_range : tuple, optional
            If this argument is not specified, the signal range has to be
            selected using a GUI. And the original spectrum will be replaced.
            If tuple is given, the a spectrum will be returned.
        background_type : string
            The type of component which should be used to fit the background.
            Possible components: PowerLaw, Gaussian, Offset, Polynomial
            If Polynomial is used, the polynomial order can be specified
        polynomial_order : int, default 2
            Specify the polynomial order if a Polynomial background is used.
        fast : bool
            If True, perform an approximative estimation of the parameters.
            If False, the signal is fitted using non-linear least squares
            afterwards.This is slower compared to the estimation but
            possibly more accurate.
        show_progressbar : None or bool
            If True, display a progress bar. If None the default is set in
            `preferences`.
        Examples
        --------
        Using gui, replaces spectrum s
        >>>> s.remove_background()
        Using command line, returns a spectrum
        >>>> s = s.remove_background(signal_range=(400,450), background_type='PowerLaw')
        Using a full model to fit the background
        >>>> s = s.remove_background(signal_range=(400,450), fast=False)
        Raises
        ------
        SignalDimensionError if the signal dimension is not 1.
        """
        self._check_signal_dimension_equals_one()
        if signal_range == 'interactive':
            br = BackgroundRemoval(self)
            br.edit_traits()
        else:
            if background_type == 'PowerLaw':
                background_estimator = components1d.PowerLaw()
            elif background_type == 'Gaussian':
                background_estimator = components1d.Gaussian()
            elif background_type == 'Offset':
                background_estimator = components1d.Offset()
            elif background_type == 'Polynomial':
                background_estimator = components1d.Polynomial(
                    polynomial_order)
            else:
                raise ValueError(
                    "Background type: " +
                    background_type +
                    " not recognized")

            spectra = self._remove_background_cli(
                signal_range=signal_range,
                background_estimator=background_estimator,
                fast=fast,
                show_progressbar=show_progressbar)
            return spectra

    @interactive_range_selector
    def crop_signal1D(self, left_value=None, right_value=None,):
        """Crop in place the spectral dimension.

        Parameters
        ----------
        left_value, righ_value: {int | float | None}
            If int the values are taken as indices. If float they are
            converted to indices using the spectral axis calibration.
            If left_value is None crops from the beginning of the axis.
            If right_value is None crops up to the end of the axis. If
            both are
            None the interactive cropping interface is activated
            enabling
            cropping the spectrum using a span selector in the signal
            plot.

        Raises
        ------
        SignalDimensionError if the signal dimension is not 1.

        """
        self._check_signal_dimension_equals_one()
        self.crop(axis=self.axes_manager.signal_axes[0].index_in_axes_manager,
                  start=left_value, end=right_value)

    def gaussian_filter(self, FWHM):
        """Applies a Gaussian filter in the spectral dimension in place.

        Parameters
        ----------
        FWHM : float
            The Full Width at Half Maximum of the gaussian in the
            spectral axis units

        Raises
        ------
        ValueError if FWHM is equal or less than zero.

        SignalDimensionError if the signal dimension is not 1.

        """
        self._check_signal_dimension_equals_one()
        if FWHM <= 0:
            raise ValueError(
                "FWHM must be greater than zero")
        axis = self.axes_manager.signal_axes[0]
        FWHM *= 1 / axis.scale
        self.map(gaussian_filter1d, sigma=FWHM / 2.35482)

    def hanning_taper(self, side='both', channels=None, offset=0):
        """Apply a hanning taper to the data in place.

        Parameters
        ----------
        side : {'left', 'right', 'both'}
        channels : {None, int}
            The number of channels to taper. If None 5% of the total
            number of channels are tapered.
        offset : int

        Returns
        -------
        channels

        Raises
        ------
        SignalDimensionError if the signal dimension is not 1.

        """
        # TODO: generalize it
        if self.metadata.Signal.lazy:
            raise lazyerror
        self._check_signal_dimension_equals_one()
        if channels is None:
            channels = int(round(len(self()) * 0.02))
            if channels < 20:
                channels = 20
        dc = self.data
        if side == 'left' or side == 'both':
            dc[..., offset:channels + offset] *= (
                np.hanning(2 * channels)[:channels])
            dc[..., :offset] *= 0.
        if side == 'right' or side == 'both':
            if offset == 0:
                rl = None
            else:
                rl = -offset
            dc[..., -channels - offset:rl] *= (
                np.hanning(2 * channels)[-channels:])
            if offset != 0:
                dc[..., -offset:] *= 0.
        self.events.data_changed.trigger(obj=self)
        return channels

    def find_peaks1D_ohaver(self, xdim=None, slope_thresh=0, amp_thresh=None,
                            subchannel=True, medfilt_radius=5, maxpeakn=30000,
                            peakgroup=10):
        """Find peaks along a 1D line (peaks in spectrum/spectra).

        Function to locate the positive peaks in a noisy x-y data set.

        Detects peaks by looking for downward zero-crossings in the
        first derivative that exceed 'slope_thresh'.

        Returns an array containing position, height, and width of each
        peak.

        'slope_thresh' and 'amp_thresh', control sensitivity: higher
        values will
        neglect smaller features.


        peakgroup is the number of points around the top peak to search
        around

        Parameters
        ---------


        slope_thresh : float (optional)
                       1st derivative threshold to count the peak
                       default is set to 0.5
                       higher values will neglect smaller features.

        amp_thresh : float (optional)
                     intensity threshold above which
                     default is set to 10% of max(y)
                     higher values will neglect smaller features.

        medfilt_radius : int (optional)
                     median filter window to apply to smooth the data
                     (see scipy.signal.medfilt)
                     if 0, no filter will be applied.
                     default is set to 5

        peakgroup : int (optional)
                    number of points around the "top part" of the peak
                    default is set to 10

        maxpeakn : int (optional)
                   number of maximum detectable peaks
                   default is set to 5000

        subpix : bool (optional)
                 default is set to True

        Returns
        -------
        peaks : structured array of shape _navigation_shape_in_array in which
        each cell contains an array that contains as many structured arrays as
        peaks where found at that location and which fields: position, height,
        width, contains position, height, and width of each peak.

        Raises
        ------
        SignalDimensionError if the signal dimension is not 1.

        """
        # TODO: add scipy.signal.find_peaks_cwt
        # TODO: make work with lazy signals. Currently does not due to funny
        # output dtype
        self._check_signal_dimension_equals_one()
        axis = self.axes_manager.signal_axes[0].axis
        arr_shape = (self.axes_manager._navigation_shape_in_array
                     if self.axes_manager.navigation_size > 0
                     else [1, ])
        peaks = np.zeros(arr_shape, dtype=object)
        for y, indices in zip(self._iterate_signal(),
                              self.axes_manager._array_indices_generator()):
            peaks[indices] = find_peaks_ohaver(
                y,
                axis,
                slope_thresh=slope_thresh,
                amp_thresh=amp_thresh,
                medfilt_radius=medfilt_radius,
                maxpeakn=maxpeakn,
                peakgroup=peakgroup,
                subchannel=subchannel)
        return peaks

    def estimate_peak_width(self,
                            factor=0.5,
                            window=None,
                            return_interval=False,
                            show_progressbar=None):
        """Estimate the width of the highest intensity of peak
        of the spectra at a given fraction of its maximum.

        It can be used with asymmetric peaks. For accurate results any
        background must be previously substracted.
        The estimation is performed by interpolation using cubic splines.

        Parameters
        ----------
        factor : 0 < float < 1
            The default, 0.5, estimates the FWHM.
        window : None, float
            The size of the window centred at the peak maximum
            used to perform the estimation.
            The window size must be chosen with care: if it is narrower
            than the width of the peak at some positions or if it is
            so wide that it includes other more intense peaks this
            method cannot compute the width and a NaN is stored instead.
        return_interval: bool
            If True, returns 2 extra signals with the positions of the
            desired height fraction at the left and right of the
            peak.
        show_progressbar : None or bool
            If True, display a progress bar. If None the default is set in
            `preferences`.

        Returns
        -------
        width or [width, left, right], depending on the value of
        `return_interval`.

        """

        if show_progressbar is None:
            show_progressbar = preferences.General.show_progressbar
        self._check_signal_dimension_equals_one()
        if not 0 < factor < 1:
            raise ValueError("factor must be between 0 and 1.")

        left, right = (self._get_navigation_signal(dtype='float'),
                       self._get_navigation_signal(dtype='float'))
        axis = self.axes_manager.signal_axes[0]
        # x = axis.axis
        maxval = self.axes_manager.navigation_size
        show_progressbar = show_progressbar and maxval > 0
        for _s in (left, right):
            _s.axes_manager.set_signal_dimension(0)
        both = stack((left, right))
        both.axes_manager[-1].navigate = False

        def estimating_function(both,
                                spectrum=None,
                                window=None,
                                factor=0.5,
                                axis=None):
            x = axis.axis
            if window is not None:
                vmax = axis.index2value(spectrum.argmax())
                slices = axis._get_array_slices(
                    slice(vmax - window * 0.5, vmax + window * 0.5))
                spectrum = spectrum[slices]
                x = x[slices]
            spline = scipy.interpolate.UnivariateSpline(
                x,
                spectrum - factor * spectrum.max(),
                s=0)
            roots = spline.roots()
            if len(roots) == 2:
                return np.array(roots)
            else:
                return np.full((2,), np.nan)

        both._map_iterate(estimating_function,
                          iterating_kwargs=(
                              ('spectrum', self),),
                          window=window,
                          factor=factor,
                          axis=axis,
                          show_progressbar=show_progressbar)
        left, right = both.split()
        for _s in (left, right):
            _s.axes_manager.set_signal_dimension(
                self.axes_manager.navigation_dimension)
        width = right - left
        if factor == 0.5:
            width.metadata.General.title = (
                self.metadata.General.title + " FWHM")
            left.metadata.General.title = (
                self.metadata.General.title + " FWHM left position")

            right.metadata.General.title = (
                self.metadata.General.title + " FWHM right position")
        else:
            width.metadata.General.title = (
                self.metadata.General.title +
                " full-width at %.1f maximum" % factor)

            left.metadata.General.title = (
                self.metadata.General.title +
                " full-width at %.1f maximum left position" % factor)
            right.metadata.General.title = (
                self.metadata.General.title +
                " full-width at %.1f maximum right position" % factor)
        for signal in (left, width, right):
            signal.axes_manager.set_signal_dimension(0)
            signal.set_signal_type("")
        if return_interval is True:
            return [width, left, right]
        else:
            return width


class LazySignal1D(LazySignal, Signal1D):

    """
    """
    _lazy = True

    def __init__(self, *args, **kwargs):
        super().__init__(*args, **kwargs)
        self.axes_manager.set_signal_dimension(1)<|MERGE_RESOLUTION|>--- conflicted
+++ resolved
@@ -19,11 +19,7 @@
 import logging
 import matplotlib.pyplot as plt
 import numpy as np
-<<<<<<< HEAD
 import dask.array as da
-import warnings
-=======
->>>>>>> 48776a93
 
 from hyperspy.signal import BaseSignal
 from hyperspy._signals.common_signal1d import CommonSignal1D
