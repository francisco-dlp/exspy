--- conflicted
+++ resolved
@@ -1110,13 +1110,8 @@
             If tuple is given, the a spectrum will be returned.
         background_type : str
             The type of component which should be used to fit the background.
-<<<<<<< HEAD
             Possible components: Gaussian, Lorentzian, Offset, Polynomial,
-            PowerLaw, SkewNormal, Voigt.
-=======
-            Possible components:  Gaussian, Lorentzian, Offset, Polynomial,
-             PowerLaw, Exponential, SkewNormal, Voigt.
->>>>>>> b8b2dfcc
+            PowerLaw, Exponential, SkewNormal, Voigt.
             If Polynomial is used, the polynomial order can be specified
         polynomial_order : int, default 2
             Specify the polynomial order if a Polynomial background is used.
