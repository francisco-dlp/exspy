# -*- coding: utf-8 -*-
# Copyright 2007-2020 The HyperSpy developers
#
# This file is part of  HyperSpy.
#
#  HyperSpy is free software: you can redistribute it and/or modify
# it under the terms of the GNU General Public License as published by
# the Free Software Foundation, either version 3 of the License, or
# (at your option) any later version.
#
#  HyperSpy is distributed in the hope that it will be useful,
# but WITHOUT ANY WARRANTY; without even the implied warranty of
# MERCHANTABILITY or FITNESS FOR A PARTICULAR PURPOSE.  See the
# GNU General Public License for more details.
#
# You should have received a copy of the GNU General Public License
# along with  HyperSpy.  If not, see <http://www.gnu.org/licenses/>.

<<<<<<< HEAD
from hyperspy.misc.utils import slugify, parse_quantity,is_hyperspy_signal
from hyperspy import roi
from hyperspy import signals
import numpy as np
=======
from hyperspy.misc.utils import parse_quantity, slugify

>>>>>>> a201bceb

def test_slugify():
    assert slugify('a') == 'a'
    assert slugify('1a') == '1a'
    assert slugify('1') == '1'
    assert slugify('a a') == 'a_a'

    assert slugify('a', valid_variable_name=True) == 'a'
    assert slugify('1a', valid_variable_name=True) == 'Number_1a'
    assert slugify('1', valid_variable_name=True) == 'Number_1'

    assert slugify('a', valid_variable_name=False) == 'a'
    assert slugify('1a', valid_variable_name=False) == '1a'
    assert slugify('1', valid_variable_name=False) == '1'


def test_is_hyperspy_signal():
    s = signals.Signal1D(np.zeros((5,5,5)))
    p = object()
    assert is_hyperspy_signal(s) == True   
    assert is_hyperspy_signal(p) == False

def test_parse_quantity():
    # From the metadata specification, the quantity is defined as
    # "name (units)" without backets in the name of the quantity
    assert parse_quantity('a (b)') == ('a', 'b')
    assert parse_quantity('a (b/(c))') == ('a', 'b/(c)')
    assert parse_quantity('a (c) (b/(c))') == ('a (c)', 'b/(c)')
    assert parse_quantity('a [b]') == ('a [b]', '')
    assert parse_quantity('a [b]', opening = '[', closing = ']') == ('a', 'b')<|MERGE_RESOLUTION|>--- conflicted
+++ resolved
@@ -16,15 +16,10 @@
 # You should have received a copy of the GNU General Public License
 # along with  HyperSpy.  If not, see <http://www.gnu.org/licenses/>.
 
-<<<<<<< HEAD
-from hyperspy.misc.utils import slugify, parse_quantity,is_hyperspy_signal
-from hyperspy import roi
+from hyperspy.misc.utils import slugify, parse_quantity, is_hyperspy_signal
 from hyperspy import signals
 import numpy as np
-=======
-from hyperspy.misc.utils import parse_quantity, slugify
 
->>>>>>> a201bceb
 
 def test_slugify():
     assert slugify('a') == 'a'
@@ -41,12 +36,6 @@
     assert slugify('1', valid_variable_name=False) == '1'
 
 
-def test_is_hyperspy_signal():
-    s = signals.Signal1D(np.zeros((5,5,5)))
-    p = object()
-    assert is_hyperspy_signal(s) == True   
-    assert is_hyperspy_signal(p) == False
-
 def test_parse_quantity():
     # From the metadata specification, the quantity is defined as
     # "name (units)" without backets in the name of the quantity
@@ -54,4 +43,11 @@
     assert parse_quantity('a (b/(c))') == ('a', 'b/(c)')
     assert parse_quantity('a (c) (b/(c))') == ('a (c)', 'b/(c)')
     assert parse_quantity('a [b]') == ('a [b]', '')
-    assert parse_quantity('a [b]', opening = '[', closing = ']') == ('a', 'b')+    assert parse_quantity('a [b]', opening = '[', closing = ']') == ('a', 'b')
+
+
+def test_is_hyperspy_signal():
+    s = signals.Signal1D(np.zeros((5, 5, 5)))
+    p = object()
+    assert is_hyperspy_signal(s) is True
+    assert is_hyperspy_signal(p) is False