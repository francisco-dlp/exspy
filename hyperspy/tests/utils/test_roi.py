--- conflicted
+++ resolved
@@ -490,7 +490,6 @@
         with pytest.raises(ValueError):
             r.angle(axis='z')
 
-<<<<<<< HEAD
     def test_repr_None(self):
         # Setting the args=None sets them as traits.Undefined, which didn't 
         # have a string representation in the old %s style.
@@ -530,12 +529,11 @@
     def test_get_central_half_limits(self):
         ax = self.s_s.axes_manager[0]
         assert _get_central_half_limits_of_axis(ax) == (73.75, 221.25)
-=======
+
     def test_line2droi_length(self):
         line = Line2DROI(x1=0., x2=2, y1=0., y2=2)
         np.testing.assert_allclose(line.length, np.sqrt(8))
 
->>>>>>> 95839178
 
 class TestInteractive:
 
