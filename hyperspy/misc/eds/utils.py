import numpy as np
import math

<<<<<<< HEAD
from hyperspy.misc.eds.elements import elements as elements_db
=======
from hyperspy.misc.elements import elements as elements_db
>>>>>>> fba81104


def _get_element_and_line(Xray_line):
    lim = Xray_line.find('_')
    return Xray_line[:lim], Xray_line[lim + 1:]


def get_FWHM_at_Energy(energy_resolution_MnKa, E):
    """Calculates the FWHM of a peak at energy E.

    Parameters
    ----------
    energy_resolution_MnKa : float
        Energy resolution of Mn Ka in eV
    E : float
        Energy of the peak in keV

    Returns
    -------
    float : FWHM of the peak in keV

    Notes
    -----
    From the textbook of Goldstein et al., Plenum publisher,
    third edition p 315

    """
    FWHM_ref = energy_resolution_MnKa
<<<<<<< HEAD
    E_ref = elements_db['Mn']['Xray_energy']['Ka']
=======
    E_ref = elements_db['Mn']['Atomic_properties']['Xray_lines'][
        'Ka']['energy (keV)']
>>>>>>> fba81104

    FWHM_e = 2.5 * (E - E_ref) * 1000 + FWHM_ref * FWHM_ref

    return math.sqrt(FWHM_e) / 1000  # In mrad


def xray_range(xray_line, beam_energy, density='auto'):
    '''Return the Anderson-Hasler X-ray range.

    Return the maximum range of X-ray generation in a pure bulk material.

    Parameters
    ----------
    xray_line: str
        The X-ray line, e.g. 'Al_Ka'
    beam_energy: float
        The energy of the beam in kV.
    density: {float, 'auto'}
        The density of the material in g/cm3. If 'auto', the density
        of the pure element is used.

    Returns
    -------
    X-ray range in micrometer.

    Notes
    -----
    From Anderson, C.A. and M.F. Hasler (1966). In proceedings of the
    4th international conference on X-ray optics and microanalysis.

    See also the textbook of Goldstein et al., Plenum publisher,
    third edition p 286

    '''

    element, line = _get_element_and_line(xray_line)
    if density == 'auto':
<<<<<<< HEAD
        density = elements_db[element]['density']
    Xray_energy = elements_db[element]['Xray_energy'][line]
=======
        density = elements_db[
            element][
            'Physical_properties'][
            'density (g/cm^3)']
    Xray_energy = elements_db[
        element]['Atomic_properties']['Xray_lines'][line]['energy (keV)']
>>>>>>> fba81104

    return 0.064 / density * (np.power(beam_energy, 1.68) -
                              np.power(Xray_energy, 1.68))


def electron_range(element, beam_energy, density='auto', tilt=0):
    '''Return the Kanaya-Okayama electron range.

    Return the maximum electron range in a pure bulk material.

    Parameters
    ----------
    element: str
        The element symbol, e.g. 'Al'.
    beam_energy: float
        The energy of the beam in keV.
    density: {float, 'auto'}
        The density of the material in g/cm3. If 'auto', the density of
        the pure element is used.
    tilt: float.
        The tilt of the sample in degrees.

    Returns
    -------
    Electron range in micrometers.

    Notes
    -----
    From Kanaya, K. and S. Okayama (1972). J. Phys. D. Appl. Phys. 5, p43

    See also the textbook of Goldstein et al., Plenum publisher,
    third edition p 72.

    '''

    if density == 'auto':
<<<<<<< HEAD
        density = elements_db[element]['density']
    Z = elements_db[element]['Z']
    A = elements_db[element]['A']
=======
        density = elements_db[
            element]['Physical_properties']['density (g/cm^3)']
    Z = elements_db[element]['General_properties']['Z']
    A = elements_db[element]['General_properties']['atomic_weight']
>>>>>>> fba81104

    return (0.0276 * A / np.power(Z, 0.89) / density *
            np.power(beam_energy, 1.67) * math.cos(math.radians(tilt)))


def take_off_angle(tilt_stage,
                   azimuth_angle,
                   elevation_angle):
    """Calculate the take-off-angle (TOA).

    TOA is the angle with which the X-rays leave the surface towards
    the detector.

    Parameters
    ----------
    tilt_stage: float
        The tilt of the stage in degrees. The sample is facing the detector when
        positively tilted.
    azimuth_angle: float
        The azimuth of the detector in degrees. 0 is perpendicular to the tilt
        axis.
    elevation_angle: float
        The elevation of the detector in degrees.

    Returns
    -------
    take_off_angle: float.
        In degrees.

    Notes
    -----
    Defined by M. Schaffer et al., Ultramicroscopy 107(8), pp 587-597 (2007)

    """

    a = math.radians(90 + tilt_stage)
    b = math.radians(azimuth_angle)
    c = math.radians(elevation_angle)

    return math.degrees(np.arcsin(-math.cos(a) * math.cos(b) * math.cos(c)
                                  + math.sin(a) * math.sin(c)))<|MERGE_RESOLUTION|>--- conflicted
+++ resolved
@@ -1,11 +1,7 @@
 import numpy as np
 import math
 
-<<<<<<< HEAD
-from hyperspy.misc.eds.elements import elements as elements_db
-=======
 from hyperspy.misc.elements import elements as elements_db
->>>>>>> fba81104
 
 
 def _get_element_and_line(Xray_line):
@@ -34,12 +30,8 @@
 
     """
     FWHM_ref = energy_resolution_MnKa
-<<<<<<< HEAD
-    E_ref = elements_db['Mn']['Xray_energy']['Ka']
-=======
     E_ref = elements_db['Mn']['Atomic_properties']['Xray_lines'][
         'Ka']['energy (keV)']
->>>>>>> fba81104
 
     FWHM_e = 2.5 * (E - E_ref) * 1000 + FWHM_ref * FWHM_ref
 
@@ -77,17 +69,12 @@
 
     element, line = _get_element_and_line(xray_line)
     if density == 'auto':
-<<<<<<< HEAD
-        density = elements_db[element]['density']
-    Xray_energy = elements_db[element]['Xray_energy'][line]
-=======
         density = elements_db[
             element][
             'Physical_properties'][
             'density (g/cm^3)']
     Xray_energy = elements_db[
         element]['Atomic_properties']['Xray_lines'][line]['energy (keV)']
->>>>>>> fba81104
 
     return 0.064 / density * (np.power(beam_energy, 1.68) -
                               np.power(Xray_energy, 1.68))
@@ -124,16 +111,10 @@
     '''
 
     if density == 'auto':
-<<<<<<< HEAD
-        density = elements_db[element]['density']
-    Z = elements_db[element]['Z']
-    A = elements_db[element]['A']
-=======
         density = elements_db[
             element]['Physical_properties']['density (g/cm^3)']
     Z = elements_db[element]['General_properties']['Z']
     A = elements_db[element]['General_properties']['atomic_weight']
->>>>>>> fba81104
 
     return (0.0276 * A / np.power(Z, 0.89) / density *
             np.power(beam_energy, 1.67) * math.cos(math.radians(tilt)))
