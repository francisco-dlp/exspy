import numpy as np
import math
from scipy import constants

from hyperspy.misc.elements import elements as elements_db
from functools import reduce

eV2keV = 1000.
sigma2fwhm = 2 * math.sqrt(2 * math.log(2))


def _get_element_and_line(xray_line):
    """
    Returns the element name and line character for a particular X-ray line as
    a tuple.

    By example, if xray_line = 'Mn_Ka' this function returns ('Mn', 'Ka')
    """
    lim = xray_line.find('_')
    if lim == -1:
        raise ValueError("Invalid xray-line: %" % xray_line)
    return xray_line[:lim], xray_line[lim + 1:]


def _get_energy_xray_line(xray_line):
    """
    Returns the energy (in keV) associated with a given X-ray line.

    By example, if xray_line = 'Mn_Ka' this function returns 5.8987
    """
    element, line = _get_element_and_line(xray_line)
    return elements_db[element]['Atomic_properties']['Xray_lines'][
        line]['energy (keV)']


def _get_xray_lines_family(xray_line):
    """
    Returns the family to which a particular X-ray line belongs.

    By example, if xray_line = 'Mn_Ka' this function returns 'Mn_K'
    """
    return xray_line[:xray_line.find('_') + 2]


def _parse_only_lines(only_lines):
    if isinstance(only_lines, str):
        pass
    elif hasattr(only_lines, '__iter__'):
        if any(isinstance(line, str) is False for line in only_lines):
            return only_lines
    else:
        return only_lines
    only_lines = list(only_lines)
    for only_line in only_lines:
        if only_line == 'a':
            only_lines.extend(['Ka', 'La', 'Ma'])
        elif only_line == 'b':
            only_lines.extend(['Kb', 'Lb1', 'Mb'])
    return only_lines


def get_xray_lines_near_energy(energy, width=0.2, only_lines=None):
    """Find xray lines near a specific energy, more specifically all xray lines
    that satisfy only_lines and are within the given energy window width around
    the passed energy.

    Parameters
    ----------
    energy : float
        Energy to search near in keV
    width : float
        Window width in keV around energy in which to find nearby energies,
        i.e. a value of 0.2 keV (the default) means to search +/- 0.1 keV.
    only_lines :
        If not None, only the given lines will be added (eg. ('a','Kb')).

    Returns
    -------
    List of xray-lines sorted by energy difference to given energy.
    """
    only_lines = _parse_only_lines(only_lines)
    valid_lines = []
    E_min, E_max = energy - width / 2., energy + width / 2.
    for element, el_props in elements_db.items():
        # Not all elements in the DB have the keys, so catch KeyErrors
        try:
            lines = el_props['Atomic_properties']['Xray_lines']
        except KeyError:
            continue
        for line, l_props in lines.items():
            if only_lines and line not in only_lines:
                continue
            line_energy = l_props['energy (keV)']
            if E_min <= line_energy <= E_max:
                # Store line in Element_Line format, and energy difference
                valid_lines.append((element + "_" + line,
                                    np.abs(line_energy - energy)))
    # Sort by energy difference, but return only the line names
    return [line for line, _ in sorted(valid_lines, key=lambda x: x[1])]


def get_FWHM_at_Energy(energy_resolution_MnKa, E):
    """Calculates an approximate FWHM, accounting for peak broadening due to the
    detector, for a peak at energy E given a known width at a reference energy.

    The factor 2.5 is a constant derived by Fiori & Newbury as references
    below.

    Parameters
    ----------
    energy_resolution_MnKa : float
        Energy resolution of Mn Ka in eV
    E : float
        Energy of the peak in keV

    Returns
    -------
    float : FWHM of the peak in keV

    Notes
    -----
    This method implements the equation derived by Fiori and Newbury as is
    documented in the following:

        Fiori, C. E., and Newbury, D. E. (1978). In SEM/1978/I, SEM, Inc.,
        AMF O'Hare, Illinois, p. 401.

        Goldstein et al. (2003). "Scanning Electron Microscopy & X-ray
        Microanalysis", Plenum, third edition, p 315.

    """
    FWHM_ref = energy_resolution_MnKa
    E_ref = _get_energy_xray_line('Mn_Ka')

    FWHM_e = 2.5 * (E - E_ref) * eV2keV + FWHM_ref * FWHM_ref

    return math.sqrt(FWHM_e) / 1000.  # In mrad


def xray_range(xray_line, beam_energy, density='auto'):
    """Return the maximum range of X-ray generation according to the
    Anderson-Hasler parameterization.

    Parameters
    ----------
    xray_line: str
        The X-ray line, e.g. 'Al_Ka'
    beam_energy: float
        The energy of the beam in kV.
    density: {float, 'auto'}
        The density of the material in g/cm3. If 'auto', the density
        of the pure element is used.

    Returns
    -------
    X-ray range in micrometer.

    Examples
    --------
    >>> # X-ray range of Cu Ka in pure Copper at 30 kV in micron
    >>> hs.eds.xray_range('Cu_Ka', 30.)
    1.9361716759499248

    >>> # X-ray range of Cu Ka in pure Carbon at 30kV in micron
    >>> hs.eds.xray_range('Cu_Ka', 30., hs.material.elements.C.
    >>>                      Physical_properties.density_gcm3)
    7.6418811280855454

    Notes
    -----
    From Anderson, C.A. and M.F. Hasler (1966). In proceedings of the
    4th international conference on X-ray optics and microanalysis.

    See also the textbook of Goldstein et al., Plenum publisher,
    third edition p 286

    """

    element, line = _get_element_and_line(xray_line)
    if density == 'auto':
        density = elements_db[
            element][
            'Physical_properties'][
            'density (g/cm^3)']
    Xray_energy = _get_energy_xray_line(xray_line)
    # Note: magic numbers here are from Andersen-Hasler parameterization. See
    # docstring for associated references.
    return 0.064 / density * (np.power(beam_energy, 1.68) -
                              np.power(Xray_energy, 1.68))


def electron_range(element, beam_energy, density='auto', tilt=0):
    """Returns the maximum electron range for a pure bulk material according to
    the Kanaya-Okayama parameterziation.

    Parameters
    ----------
    element: str
        The element symbol, e.g. 'Al'.
    beam_energy: float
        The energy of the beam in keV.
    density: {float, 'auto'}
        The density of the material in g/cm3. If 'auto', the density of
        the pure element is used.
    tilt: float.
        The tilt of the sample in degrees.

    Returns
    -------
    Electron range in micrometers.

    Examples
    --------
    >>> # Electron range in pure Copper at 30 kV in micron
    >>> hs.eds.electron_range('Cu', 30.)
    2.8766744984001607

    Notes
    -----
    From Kanaya, K. and S. Okayama (1972). J. Phys. D. Appl. Phys. 5, p43

    See also the textbook of Goldstein et al., Plenum publisher,
    third edition p 72.

    """

    if density == 'auto':
        density = elements_db[
            element]['Physical_properties']['density (g/cm^3)']
    Z = elements_db[element]['General_properties']['Z']
    A = elements_db[element]['General_properties']['atomic_weight']
    # Note: magic numbers here are from Kanaya-Okayama parameterization. See
    # docstring for associated references.
    return (0.0276 * A / np.power(Z, 0.89) / density *
            np.power(beam_energy, 1.67) * math.cos(math.radians(tilt)))


def take_off_angle(tilt_stage,
                   azimuth_angle,
                   elevation_angle):
    """Calculate the take-off-angle (TOA).

    TOA is the angle with which the X-rays leave the surface towards
    the detector.

    Parameters
    ----------
    tilt_stage: float
        The tilt of the stage in degrees. The sample is facing the detector
        when positively tilted.
    azimuth_angle: float
        The azimuth of the detector in degrees. 0 is perpendicular to the tilt
        axis.
    elevation_angle: float
        The elevation of the detector in degrees.

    Returns
    -------
    take_off_angle: float.
        In degrees.

    Examples
    --------
    >>> hs.eds.take_off_angle(tilt_stage=10.,
    >>>                          azimuth_angle=45., elevation_angle=22.)
    28.865971201155283

    Notes
    -----
    Defined by M. Schaffer et al., Ultramicroscopy 107(8), pp 587-597 (2007)

    """

    a = math.radians(90 + tilt_stage)
    b = math.radians(azimuth_angle)
    c = math.radians(elevation_angle)

    return math.degrees(np.arcsin(-math.cos(a) * math.cos(b) * math.cos(c) +
                                  math.sin(a) * math.sin(c)))


def xray_lines_model(elements,
                     beam_energy=200,
                     weight_percents=None,
                     energy_resolution_MnKa=130,
                     energy_axis=None):
    """
    Generate a model of X-ray lines using a Gaussian distribution for each
    peak.

    The area under a main peak (alpha) is equal to 1 and weighted by the
    composition.

    Parameters
    ----------
    elements : list of strings
        A list of chemical element symbols.
    beam_energy: float
        The energy of the beam in keV.
    weight_percents: list of float
        The composition in weight percent.
    energy_resolution_MnKa: float
        The energy resolution of the detector in eV
    energy_axis: dic
        The dictionary for the energy axis. It must contains 'size' and the
        units must be 'eV' of 'keV'.

    Example
    -------
    >>> s = utils_eds.simulate_model(['Cu', 'Fe'], beam_energy=30)
    >>> s.plot()
    """
    from hyperspy._signals.eds_tem import EDSTEMSpectrum
    from hyperspy import components1d
    if energy_axis is None:
        energy_axis = {'name': 'E', 'scale': 0.01, 'units': 'keV',
                       'offset': -0.1, 'size': 1024}
    s = EDSTEMSpectrum(np.zeros(energy_axis['size']), axes=[energy_axis])
    s.set_microscope_parameters(
        beam_energy=beam_energy,
        energy_resolution_MnKa=energy_resolution_MnKa)
    s.add_elements(elements)
    counts_rate = 1.
    live_time = 1.
    if weight_percents is None:
        weight_percents = [100. / len(elements)] * len(elements)
    m = s.create_model()
    if len(elements) == len(weight_percents):
        for (element, weight_percent) in zip(elements, weight_percents):
            for line, properties in elements_db[
                    element]['Atomic_properties']['Xray_lines'].items():
                line_energy = properties['energy (keV)']
                ratio_line = properties['weight']
                if s._get_xray_lines_in_spectral_range(
                        [element + '_' + line])[1] == []:
                    g = components1d.Gaussian()
                    g.centre.value = line_energy
                    g.sigma.value = get_FWHM_at_Energy(
                        energy_resolution_MnKa, line_energy) / sigma2fwhm
                    g.A.value = live_time * counts_rate * \
                        weight_percent / 100 * ratio_line
                    m.append(g)
    else:
        raise ValueError("The number of elements specified is not the same \
                         as the number of weight_percents")

    s.data = m.as_signal().data
    return s


def quantification_cliff_lorimer(intensities,
                                 kfactors,
                                 mask=None):
    """
    Quantification using Cliff-Lorimer

    Parameters
    ----------
    intensities: numpy.array
        the intensities for each X-ray lines. The first axis should be the
        elements axis.
    kfactors: list of float
        The list of kfactor in same order as intensities eg. kfactors =
        [1, 1.47, 1.72] for ['Al_Ka','Cr_Ka', 'Ni_Ka']
    mask: array of bool
        The mask with the dimension of intensities[0]. If a pixel is True,
        the composition is set to zero.

    Return
    ------
    numpy.array containing the weight fraction with the same
    shape as intensities.
    """
    # Value used as an threshold to prevent using zeros as denominator
    min_intensity = 0.1
    dim = intensities.shape
    if len(dim) > 1:
        dim2 = reduce(lambda x, y: x * y, dim[1:])
        intens = intensities.reshape(dim[0], dim2)
        intens = intens.astype('float')
        for i in range(dim2):
            index = np.where(intens[:, i] > min_intensity)[0]
            if len(index) > 1:
                ref_index, ref_index2 = index[:2]
                intens[:, i] = _quantification_cliff_lorimer(
                    intens[:, i], kfactors, ref_index, ref_index2)
            else:
                intens[:, i] = np.zeros_like(intens[:, i])
                if len(index) == 1:
                    intens[index[0], i] = 1.
        intens = intens.reshape(dim)
        if mask is not None:
            for i in range(dim[0]):
                intens[i][mask] = 0
        return intens
    else:
        # intens = intensities.copy()
        # intens = intens.astype('float')
        index = np.where(intensities > min_intensity)[0]
        if len(index) > 1:
            ref_index, ref_index2 = index[:2]
            intens = _quantification_cliff_lorimer(
                intensities, kfactors, ref_index, ref_index2)
        else:
            intens = np.zeros_like(intensities)
            if len(index) == 1:
                intens[index[0]] = 1.
        return intens


def _quantification_cliff_lorimer(intensities,
                                  kfactors,
                                  ref_index=0,
                                  ref_index2=1):
    """
    Quantification using Cliff-Lorimer

    Parameters
    ----------
    intensities: numpy.array
        the intensities for each X-ray lines. The first axis should be the
        elements axis.
    kfactors: list of float
        The list of kfactor in same order as  intensities eg. kfactors =
        [1, 1.47, 1.72] for ['Al_Ka','Cr_Ka', 'Ni_Ka']
    ref_index, ref_index2: int
        index of the elements that will be in the denominator. Should be non
        zeros if possible.

    Return
    ------
    numpy.array containing the weight fraction with the same
    shape as intensities.
    """
    if len(intensities) != len(kfactors):
        raise ValueError('The number of kfactors must match the size of the '
                         'first axis of intensities.')
    ab = np.zeros_like(intensities, dtype='float')
    composition = np.ones_like(intensities, dtype='float')
    # ab = Ia/Ib / kab

    other_index = list(range(len(kfactors)))
    other_index.pop(ref_index)
    for i in other_index:
        ab[i] = intensities[ref_index] * kfactors[ref_index]  \
            / intensities[i] / kfactors[i]
    # Ca = ab /(1 + ab + ab/ac + ab/ad + ...)
    for i in other_index:
        if i == ref_index2:
            composition[ref_index] += ab[ref_index2]
        else:
            composition[ref_index] += (ab[ref_index2] / ab[i])
    composition[ref_index] = ab[ref_index2] / composition[ref_index]
    # Cb = Ca / ab
    for i in other_index:
        composition[i] = composition[ref_index] / ab[i]
    return composition


def quantification_zeta_factor(intensities,
<<<<<<< HEAD
                               zfactors,
                               dose,
                               absorption_correction=None):
=======
                                zfactors,
                                dose,
                                absorption_correction):
>>>>>>> bc746631
    """
    Quantification using the zeta-factor method

    Parameters
    ----------
    intensities: numpy.array
        The intensities for each X-ray line. The first axis should be the
        elements axis.
    zfactors: list of float
        The list of zeta-factors in the same order as intensities
        e.g. zfactors = [628.10, 539.89] for ['As_Ka', 'Ga_Ka'].
    dose: float
        The total electron dose given by i*t*N, i the current,
        t the acquisition time and
        N the number of electrons per unit electric charge (1/e).

    Returns
    ------
    A numpy.array containing the weight fraction with the same
    shape as intensities and mass thickness in kg/m^2.
    """
    if absorption_correction is None:
        # default to ones
        absorption_correction = np.ones_like(intensities, dtype='float')

    sumzi = np.zeros_like(intensities[0], dtype='float')
    composition = np.zeros_like(intensities, dtype='float')
    for intensity, zfactor, abs_corr in zip(intensities, zfactors, absorption_correction):
        sumzi = sumzi + intensity * zfactor * abs_corr
    for i, (intensity, zfactor, abs_corr) in enumerate(zip(intensities, zfactors, absorption_correction)):
        composition[i] = intensity * zfactor * abs_corr / sumzi
    mass_thickness = sumzi / dose
    return composition, mass_thickness


def get_abs_corr_zeta(weight_percent, mass_thickness, take_off_angle): # take_off_angle, temporary value for testing
    """
    Calculate absorption correction terms.

    Parameters
    ----------
    weight_percent: list of signal
        Composition in weight percent.
    mass_thickness: signal
        Density-thickness map in kg/m^2
    take_off_angle: float
        X-ray take-off angle in degrees.
    """

    toa_rad = np.radians(take_off_angle)
    csc_toa = 1.0/np.sin(toa_rad)

     # convert from cm^2/g to m^2/kg
    mac = utils.stack(utils.material.mass_absorption_mixture(weight_percent=weight_percent)) * 0.1
    acf = mac * mass_thickness * csc_toa
<<<<<<< HEAD
    acf.data = acf.data/(1.0 - np.exp(-(acf.data)))
=======
    acf.data = acf.data/(1.0 - np.exp(-(x.data)))
>>>>>>> bc746631

    return acf.data

def quantification_cross_section(intensities,
                                 cross_sections,
                                 dose,
<<<<<<< HEAD
                                 absorption_correction=None):
=======
                                 absorption_correction):
>>>>>>> bc746631
    """
    Quantification using EDX cross sections
    Calculate the atomic compostion and the number of atoms per pixel
    from the raw X-ray intensity
    Parameters
    ----------
    intensity : numpy.array
        The integrated intensity for each X-ray line, where the first axis
        is the element axis.
    cross_sections : list of floats
        List of X-ray scattering cross-sections in the same order as the
        intensities.
    dose: float
        the dose per unit area given by i*t*N/A, i the current,
        t the acquisition time, and
        N the number of electron by unit electric charge.

    Returns
    -------
    numpy.array containing the atomic fraction of each element, with
    the same shape as the intensity input.
    numpy.array of the number of atoms counts for each element, with the same
    shape as the intensity input.
    """

    if absorption_correction is None:
        # default to ones
        absorption_correction = np.ones_like(intensities, dtype='float')

    shp = len(intensities.shape) - 1
    slices = (slice(None),) + (None,) * shp
    x_sections = np.array(cross_sections, dtype='float')[slices]
    number_of_atoms = intensities / (x_sections * dose * 1e-10)
    total_atoms = np.cumsum(number_of_atoms, axis=0)[-1]
    composition = number_of_atoms / total_atoms

    total_atoms = np.zeros_like(intensities[0], dtype='float')
    composition = np.zeros_like(intensities, dtype='float')
    number_of_atoms = np.zeros_like(intensities, dtype='float')

    for i, intensity, cross_section in enumerare(zip(intensities,
                                            cross_sections):
        number_of_atoms[i] = (intensity) / (dose * cross_section * 1e-10) *
                            absorption_correction
        total_atoms = total_atoms + number_of_atoms[i]

    for i in range(len(cross_sections):
        composition[i] = number_of_atoms[i] / total_atoms

    return composition, number_of_atoms


def get_abs_corr_cross_section(no_of_atoms, mass_thickness, take_off_angle): # take_off_angle, temporary value for testing
    """
    Calculate absorption correction terms.

    Parameters
    ----------
    no_of_atoms: list of signal
        Stack of maps with number of atoms per pixel.
    take_off_angle: float
        X-ray take-off angle in degrees.
    """

    Av = constants.Avogadro
    parameters = no_of_atoms.metadata.Acquisition_instrument.TEM
    atomic_weights = np.array(
        [elements_db[element]['General_properties']['atomic_weight']
            for element in elements])

    for i, intensity_map in enumerate(no_of_atoms):
        lines.append(intensity_map.metadata.Sample.xray_lines)
        elements.append(intensity_map.metadata.Sample.elements)
    number_of_atoms = (no_of_atoms).data

     # convert from cm^2/g to m^2/kg
    mac = utils.stack(utils.material.mass_absorption_mixture(weight_percent=weight_percent)) * 0.1
<<<<<<< HEAD

=======
    
>>>>>>> bc746631
    constant = 1/(Av * math.sin(theta) * probe_area * 1E-16)
    expo = (rho * total_mass * constant)
    correction = expo/(1 - math.e**(-expo))
    acf = mac * mass_thickness * csc_toa
<<<<<<< HEAD
    acf.data = acf.data/(1.0 - np.exp(-(acf.data)))
=======
    acf.data = acf.data/(1.0 - np.exp(-(x.data)))
>>>>>>> bc746631

    return acf.data


def edx_cross_section_to_zeta(cross_sections, elements):
    """Convert a list of cross_sections in barns (b) to zeta-factors (kg/m^2).

    Parameters
    ----------
    cross_section: list of float
        A list of cross sections in barns.
    elements: list of str
        A list of element chemical symbols in the same order as the
        cross sections e.g. ['Al','Zn']

    Returns
    -------
    zeta_factors : list of float
        zeta_factors with units kg/m^2.

    """
    if len(elements) != len(cross_sections):
        raise ValueError(
            'The number of elements must match the number of cross sections.')
    zeta_factors = []
    for i, element in enumerate(elements):
        atomic_weight = elements_db[element]['General_properties'][
            'atomic_weight']
        zeta = atomic_weight / (cross_sections[i] * constants.Avogadro * 1E-25)
        zeta_factors.append(zeta)
    return zeta_factors


def zeta_to_edx_cross_section(zfactors, elements):
    """Convert a list of zeta-factors (kg/m^2) to cross_sections in barns (b).

    Parameters
    ----------
    zfactors: list of float
        A list of zeta-factors.
    elements: list of str
        A list of element chemical symbols in the same order as the
        cross sections e.g. ['Al','Zn']

    Returns
    -------
    cross_sections : list of float
        cross_sections with units in barns.

    """
    if len(elements) != len(zfactors):
        raise ValueError(
            'The number of elements must match the number of cross sections.')
    cross_sections = []
    for i, element in enumerate(elements):
        atomic_weight = elements_db[element]['General_properties'][
            'atomic_weight']
        xsec = atomic_weight / (zfactors[i] * constants.Avogadro * 1E-25)
        cross_sections.append(xsec)
    return cross_sections<|MERGE_RESOLUTION|>--- conflicted
+++ resolved
@@ -458,15 +458,9 @@
 
 
 def quantification_zeta_factor(intensities,
-<<<<<<< HEAD
                                zfactors,
                                dose,
                                absorption_correction=None):
-=======
-                                zfactors,
-                                dose,
-                                absorption_correction):
->>>>>>> bc746631
     """
     Quantification using the zeta-factor method
 
@@ -522,22 +516,14 @@
      # convert from cm^2/g to m^2/kg
     mac = utils.stack(utils.material.mass_absorption_mixture(weight_percent=weight_percent)) * 0.1
     acf = mac * mass_thickness * csc_toa
-<<<<<<< HEAD
     acf.data = acf.data/(1.0 - np.exp(-(acf.data)))
-=======
-    acf.data = acf.data/(1.0 - np.exp(-(x.data)))
->>>>>>> bc746631
 
     return acf.data
 
 def quantification_cross_section(intensities,
                                  cross_sections,
                                  dose,
-<<<<<<< HEAD
                                  absorption_correction=None):
-=======
-                                 absorption_correction):
->>>>>>> bc746631
     """
     Quantification using EDX cross sections
     Calculate the atomic compostion and the number of atoms per pixel
@@ -615,20 +601,12 @@
 
      # convert from cm^2/g to m^2/kg
     mac = utils.stack(utils.material.mass_absorption_mixture(weight_percent=weight_percent)) * 0.1
-<<<<<<< HEAD
-
-=======
-    
->>>>>>> bc746631
+
     constant = 1/(Av * math.sin(theta) * probe_area * 1E-16)
     expo = (rho * total_mass * constant)
     correction = expo/(1 - math.e**(-expo))
     acf = mac * mass_thickness * csc_toa
-<<<<<<< HEAD
     acf.data = acf.data/(1.0 - np.exp(-(acf.data)))
-=======
-    acf.data = acf.data/(1.0 - np.exp(-(x.data)))
->>>>>>> bc746631
 
     return acf.data
 
