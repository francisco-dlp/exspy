from __future__ import division
import math

import numpy as np
import scipy as sp
import scipy.interpolate

from hyperspy.misc.eels.base_gos import GOSBase
from hyperspy.misc.physical_constants import R, e, m0, a0, c

<<<<<<< HEAD
XU = [.52, .42, .30, .29, .22, .30, .22, .16, .12, .13, .13, .14, .16, .18,
      .19, .22, .14, .11, .12, .12, .12, .10, .10, .10]
=======
XU = [.82, .52, .52, .42, .30, .29, .22, .30, .22, .16, .12, .13, .13, .14, .16,
      .18, .19, .22, .14, .11, .12, .12, .12, .10, .10, .10]
>>>>>>> fba81104
# IE3=[73,99,135,164,200,245,294,347,402,455,513,575,641,710,
# 779,855,931,1021,1115,1217,1323,1436,1550,1675]

# IE1=[118,149,189,229,270,320,377,438,500,564,628,695,769,846,
    # 926,1008,1096,1194,1142,1248,1359,1476,1596,1727]


class HydrogenicGOS(GOSBase):

    """Computes the K and L GOS using R. Egerton's  routines.

    Parameters
    ----------
    element_subshell : str
        For example, 'Ti_L3' for the GOS of the titanium L3 subshell

    Methods
    -------
    parametrize_GOS()
        Parametrize the GOS to speed up the calculation.
    get_qaxis_and_gos(ienergy, qmin, qmax)
        Given the energy axis index and qmin and qmax values returns
        the qaxis and gos between qmin and qmax using linear
        interpolation to include qmin and qmax in the range.


    Attributes
    ----------
    energy_axis : array
        The tabulated energy axis
    qaxis : array
        The tabulated qaxis
    energy_onset: float
        The energy onset for the given element subshell as obtained
        from iternal tables.

    Notes
    -----
    The Hydrogeninc GOS are calculated using R. Egerton's SIGMAK3 and
    SIGMAL3 routines that has been translated from Matlab to Python by
    I. Iyengar. See http://www.tem-eels.ca/ for the original code.

    """
    _name = 'hydrogenic'

    def __init__(self, element_subshell):
        """
        Parameters
        ----------

        element_subshell : str
            For example, 'Ti_L3' for the GOS of the titanium L3 subshell

        """
        # Check if the Peter Rez's Hartree Slater GOS distributed by
        # Gatan are available. Otherwise exit

        self.element, self.subshell = element_subshell.split('_')
        self.read_elements()
        self.energy_shift = 0

        if self.subshell[:1] == 'K':
            self.gosfunc = self.gosfuncK
            self.rel_energy_axis = self.get_parametrized_energy_axis(
                50, 3, 50)
        elif self.subshell[:1] == 'L':
            self.gosfunc = self.gosfuncL
<<<<<<< HEAD
            self.onset_energy_L3 = self.element_dict['subshells']['L3'][
                'onset_energy']
            self.onset_energy_L1 = self.element_dict['subshells']['L1'][
                'onset_energy']
=======
            self.onset_energy_L3 = self.element_dict['Atomic_properties']['Binding_energies']['L3'][
                'onset_energy (eV)']
            self.onset_energy_L1 = self.element_dict['Atomic_properties']['Binding_energies']['L1'][
                'onset_energy (eV)']
>>>>>>> fba81104
            self.onset_energy = self.onset_energy_L3
            relative_axis = self.get_parametrized_energy_axis(
                50, 3, 50)
            dL3L2 = self.onset_energy_L1 - self.onset_energy_L3
            self.rel_energy_axis = np.hstack((
                relative_axis[:relative_axis.searchsorted(dL3L2)],
                relative_axis + dL3L2))
        else:
            raise ValueError('The Hydrogenic GOS currently can only'
                             'compute K or L shells. Try using Hartree-Slater GOS')

        self.energy_axis = self.rel_energy_axis + self.onset_energy
        print "\nHydrogenic GOS"
        print "\tElement: ", self.element
        print "\tSubshell: ", self.subshell[1:]
        print "\tOnset energy: ", self.onset_energy

    def integrateq(self, onset_energy, angle, E0):
        energy_shift = onset_energy - self.onset_energy
        self.energy_shift = energy_shift
        gamma = 1 + E0 / 511.06
        T = 511060 * (1 - 1 / gamma ** 2) / 2
        qint = np.zeros((self.energy_axis.shape[0]))
        for i, E in enumerate(self.energy_axis + energy_shift):
            qa0sqmin = (E ** 2) / (4 * R * T) + (E ** 3) / (
                8 * gamma ** 3 * R * T ** 2)
            p02 = T / (R * (1 - 2 * T / 511060))
            pp2 = p02 - E / R * (gamma - E / 1022120)
            qa0sqmax = qa0sqmin + 4 * np.sqrt(p02 * pp2) * \
                (math.sin(angle / 2)) ** 2

            # dsbyde IS THE ENERGY-DIFFERENTIAL X-SECN (barn/eV/atom)
            qint[i] = 3.5166e8 * (R / T) * (R / E) * (
                scipy.integrate.quad(
                    lambda x: self.gosfunc(E, np.exp(x)),
                    math.log(qa0sqmin), math.log(qa0sqmax))[0])
        self.qint = qint
        return sp.interpolate.interp1d(self.energy_axis + energy_shift,
                                       qint)

    def gosfuncK(self, E, qa02):
    # gosfunc calculates (=DF/DE) which IS PER EV AND PER ATOM
        z = self.Z
        r = 13.606
        zs = 1.0
        rnk = 1
        if z != 1:
            zs = z - 0.5
            rnk = 2

        q = qa02 / zs ** 2
        kh2 = E / (r * zs ** 2) - 1
        akh = np.sqrt(np.abs(kh2))
        if akh < 0.01:
            akh = 0.01
        if kh2 >= 0.0:
            d = 1 - np.e ** (-2 * np.pi / kh2)
            bp = np.arctan(2 * akh / (q - kh2 + 1))
            if bp < 0:
                bp = bp + np.pi
            c = np.e ** ((-2 / akh) * bp)
        else:
            d = 1
            y = -1 / akh * np.log((q + 1 - kh2 + 2 * akh) / (q + 1 - kh2
                                                             - 2 * akh))
            c = np.e ** y
        a = ((q - kh2 + 1) ** 2 + 4 * kh2) ** 3
        return 128 * rnk * E / (
            r * zs ** 4) * c / d * (q + kh2 / 3 + 1 / 3) / (a * r)

    def gosfuncL(self, E, qa02):
    # gosfunc calculates (=DF/DE) which IS PER EV AND PER ATOM
    # Note: quad function only works with qa02 due to IF statements in function

        z = self.Z
        r = 13.606
        zs = z - 0.35 * (8 - 1) - 1.7
        iz = z - 11
        if iz >= len(XU):
            # Egerton does not tabulate the correction for Z>36.
            # This produces XSs that are within 10% of Hartree-Slater XSs
            # for these elements.
            u = .1
        else:
            # Egerton's correction to the Hydrogenic XS
            u = XU[np.int(iz)]
        #el3 = IE3[np.int(iz) - 1]
        #el1 = IE1[np.int(iz) - 1]
        el3 = self.onset_energy_L3 + self.energy_shift
        el1 = self.onset_energy_L1 + self.energy_shift

        q = qa02 / zs ** 2
        kh2 = E / (r * zs ** 2) - 0.25
        akh = np.sqrt(np.abs(kh2))
        if kh2 >= 0.0:
            d = 1 - np.exp(-2 * np.pi / akh)
            bp = np.arctan(akh / (q - kh2 + 0.25))
            if bp < 0:
                bp = bp + np.pi
            c = np.exp((-2 / akh) * bp)
        else:
            d = 1
            y = -1 / akh * \
                np.log((q + 0.25 - kh2 + akh) / (q + 0.25 - kh2 - akh))
            c = np.exp(y)

        if E - el1 <= 0:
            g = 2.25 * q ** 4 - (0.75 + 3 * kh2) * q ** 3 + (
                0.59375 - 0.75 * kh2 - 0.5 * kh2 ** 2) * q * q + (
                0.11146 + 0.85417 * kh2 + 1.8833 * kh2 * kh2 + kh2 ** 3) * \
                q + 0.0035807 + kh2 / 21.333 + kh2 * kh2 / 4.5714 + kh2 ** 3 \
                / 2.4 + kh2 ** 4 / 4

            a = ((q - kh2 + 0.25) ** 2 + kh2) ** 5
        else:
            g = q ** 3 - (5 / 3 * kh2 + 11 / 12) * q ** 2 + (kh2 * kh2 / 3 + 1.5 * kh2
                                                             + 65 / 48) * q + kh2 ** 3 / 3 + 0.75 * kh2 * kh2 + 23 / 48 * kh2 + 5 / 64
            a = ((q - kh2 + 0.25) ** 2 + kh2) ** 4
        rf = ((E + 0.1 - el3) / 1.8 / z / z) ** u
<<<<<<< HEAD
=======
        # The following commented lines are to give a more accurate GOS
        # for edges presenting white lines. However, this is not relevant
        # for quantification by curve fitting.
>>>>>>> fba81104
        # if np.abs(iz - 11) <= 5 and E - el3 <= 20:
            #rf = 1
        return rf * 32 * g * c / a / d * E / r / r / zs ** 4<|MERGE_RESOLUTION|>--- conflicted
+++ resolved
@@ -8,13 +8,8 @@
 from hyperspy.misc.eels.base_gos import GOSBase
 from hyperspy.misc.physical_constants import R, e, m0, a0, c
 
-<<<<<<< HEAD
-XU = [.52, .42, .30, .29, .22, .30, .22, .16, .12, .13, .13, .14, .16, .18,
-      .19, .22, .14, .11, .12, .12, .12, .10, .10, .10]
-=======
 XU = [.82, .52, .52, .42, .30, .29, .22, .30, .22, .16, .12, .13, .13, .14, .16,
       .18, .19, .22, .14, .11, .12, .12, .12, .10, .10, .10]
->>>>>>> fba81104
 # IE3=[73,99,135,164,200,245,294,347,402,455,513,575,641,710,
 # 779,855,931,1021,1115,1217,1323,1436,1550,1675]
 
@@ -82,17 +77,10 @@
                 50, 3, 50)
         elif self.subshell[:1] == 'L':
             self.gosfunc = self.gosfuncL
-<<<<<<< HEAD
-            self.onset_energy_L3 = self.element_dict['subshells']['L3'][
-                'onset_energy']
-            self.onset_energy_L1 = self.element_dict['subshells']['L1'][
-                'onset_energy']
-=======
             self.onset_energy_L3 = self.element_dict['Atomic_properties']['Binding_energies']['L3'][
                 'onset_energy (eV)']
             self.onset_energy_L1 = self.element_dict['Atomic_properties']['Binding_energies']['L1'][
                 'onset_energy (eV)']
->>>>>>> fba81104
             self.onset_energy = self.onset_energy_L3
             relative_axis = self.get_parametrized_energy_axis(
                 50, 3, 50)
@@ -212,12 +200,9 @@
                                                              + 65 / 48) * q + kh2 ** 3 / 3 + 0.75 * kh2 * kh2 + 23 / 48 * kh2 + 5 / 64
             a = ((q - kh2 + 0.25) ** 2 + kh2) ** 4
         rf = ((E + 0.1 - el3) / 1.8 / z / z) ** u
-<<<<<<< HEAD
-=======
         # The following commented lines are to give a more accurate GOS
         # for edges presenting white lines. However, this is not relevant
         # for quantification by curve fitting.
->>>>>>> fba81104
         # if np.abs(iz - 11) <= 5 and E - el3 <= 20:
             #rf = 1
         return rf * 32 * g * c / a / d * E / r / r / zs ** 4