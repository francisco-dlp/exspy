
import math
import logging

import numpy as np
import scipy as sp
import scipy.interpolate

from hyperspy.misc.eels.base_gos import GOSBase
from hyperspy.misc.physical_constants import R

_logger = logging.getLogger(__name__)

XU = [
    .82, .52, .52, .42, .30, .29, .22, .30, .22, .16, .12, .13, .13, .14, .16,
    .18, .19, .22, .14, .11, .12, .12, .12, .10, .10, .10]
# IE3=[73,99,135,164,200,245,294,347,402,455,513,575,641,710,
# 779,855,931,1021,1115,1217,1323,1436,1550,1675]

# IE1=[118,149,189,229,270,320,377,438,500,564,628,695,769,846,
# 926,1008,1096,1194,1142,1248,1359,1476,1596,1727]


class HydrogenicGOS(GOSBase):

    """Computes the K and L GOS using R. Egerton's  routines.

    Parameters
    ----------
    element_subshell : str
        For example, 'Ti_L3' for the GOS of the titanium L3 subshell

    Methods
    -------
    parametrize_GOS()
        Parametrize the GOS to speed up the calculation.
    get_qaxis_and_gos(ienergy, qmin, qmax)
        Given the energy axis index and qmin and qmax values returns
        the qaxis and gos between qmin and qmax using linear
        interpolation to include qmin and qmax in the range.


    Attributes
    ----------
    energy_axis : array
        The tabulated energy axis
    qaxis : array
        The tabulated qaxis
    energy_onset: float
        The energy onset for the given element subshell as obtained
        from iternal tables.

    Notes
    -----
    The Hydrogeninc GOS are calculated using R. Egerton's SIGMAK3 and
    SIGMAL3 routines that has been translated from Matlab to Python by
    I. Iyengar. See http://www.tem-eels.ca/ for the original code.

    """
    _name = 'hydrogenic'

    def __init__(self, element_subshell):
        """
        Parameters
        ----------

        element_subshell : str
            For example, 'Ti_L3' for the GOS of the titanium L3 subshell

        """
        # Check if the Peter Rez's Hartree Slater GOS distributed by
        # Gatan are available. Otherwise exit

        self.element, self.subshell = element_subshell.split('_')
        self.read_elements()
        self.energy_shift = 0

        if self.subshell[:1] == 'K':
            self.gosfunc = self.gosfuncK
            self.rel_energy_axis = self.get_parametrized_energy_axis(
                50, 3, 50)
        elif self.subshell[:1] == 'L':
            self.gosfunc = self.gosfuncL
            self.onset_energy_L3 = self.element_dict['Atomic_properties'][
                'Binding_energies']['L3']['onset_energy (eV)']
            self.onset_energy_L1 = self.element_dict['Atomic_properties'][
                'Binding_energies']['L1']['onset_energy (eV)']
            self.onset_energy = self.onset_energy_L3
            relative_axis = self.get_parametrized_energy_axis(
                50, 3, 50)
            dL3L2 = self.onset_energy_L1 - self.onset_energy_L3
            self.rel_energy_axis = np.hstack((
                relative_axis[:relative_axis.searchsorted(dL3L2)],
                relative_axis + dL3L2))
        else:
            raise ValueError(
                'The Hydrogenic GOS currently can only'
                'compute K or L shells. Try using Hartree-Slater GOS')

        self.energy_axis = self.rel_energy_axis + self.onset_energy
<<<<<<< HEAD

        info_str = (
            "\nHydrogenic GOS\n" +
            ("\tElement: %s " % self.element) +
            ("\tSubshell: %s " % self.subshell) +
            ("\tOnset Energy = %s " % self.onset_energy))
        _logger.info(info_str)
=======
        print("\nHydrogenic GOS")
        print("\tElement: ", self.element)
        print("\tSubshell: ", self.subshell[1:])
        print("\tOnset energy: ", self.onset_energy)
>>>>>>> 29bd2c45

    def integrateq(self, onset_energy, angle, E0):
        energy_shift = onset_energy - self.onset_energy
        self.energy_shift = energy_shift
        gamma = 1 + E0 / 511.06
        T = 511060 * (1 - 1 / gamma ** 2) / 2
        qint = np.zeros((self.energy_axis.shape[0]))
        for i, E in enumerate(self.energy_axis + energy_shift):
            qa0sqmin = (E ** 2) / (4 * R * T) + (E ** 3) / (
                8 * gamma ** 3 * R * T ** 2)
            p02 = T / (R * (1 - 2 * T / 511060))
            pp2 = p02 - E / R * (gamma - E / 1022120)
            qa0sqmax = qa0sqmin + 4 * np.sqrt(p02 * pp2) * \
                (math.sin(angle / 2)) ** 2

            # dsbyde IS THE ENERGY-DIFFERENTIAL X-SECN (barn/eV/atom)
            qint[i] = 3.5166e8 * (R / T) * (R / E) * (
                scipy.integrate.quad(
                    lambda x: self.gosfunc(E, np.exp(x)),
                    math.log(qa0sqmin), math.log(qa0sqmax))[0])
        self.qint = qint
        return sp.interpolate.interp1d(self.energy_axis + energy_shift,
                                       qint)

    def gosfuncK(self, E, qa02):
        # gosfunc calculates (=DF/DE) which IS PER EV AND PER ATOM
        z = self.Z
        r = 13.606
        zs = 1.0
        rnk = 1
        if z != 1:
            zs = z - 0.5
            rnk = 2

        q = qa02 / zs ** 2
        kh2 = E / (r * zs ** 2) - 1
        akh = np.sqrt(np.abs(kh2))
        if akh < 0.01:
            akh = 0.01
        if kh2 >= 0.0:
            d = 1 - np.e ** (-2 * np.pi / kh2)
            bp = np.arctan(2 * akh / (q - kh2 + 1))
            if bp < 0:
                bp = bp + np.pi
            c = np.e ** ((-2 / akh) * bp)
        else:
            d = 1
            y = -1 / akh * np.log((q + 1 - kh2 + 2 * akh) / (
                q + 1 - kh2 - 2 * akh))
            c = np.e ** y
        a = ((q - kh2 + 1) ** 2 + 4 * kh2) ** 3
        return 128 * rnk * E / (
            r * zs ** 4) * c / d * (q + kh2 / 3 + 1 / 3) / (a * r)

    def gosfuncL(self, E, qa02):
        # gosfunc calculates (=DF/DE) which IS PER EV AND PER ATOM
        # Note: quad function only works with qa02 due to IF statements in
        # function

        z = self.Z
        r = 13.606
        zs = z - 0.35 * (8 - 1) - 1.7
        iz = z - 11
        if iz >= len(XU):
            # Egerton does not tabulate the correction for Z>36.
            # This produces XSs that are within 10% of Hartree-Slater XSs
            # for these elements.
            u = .1
        else:
            # Egerton's correction to the Hydrogenic XS
            u = XU[np.int(iz)]
        el3 = self.onset_energy_L3 + self.energy_shift
        el1 = self.onset_energy_L1 + self.energy_shift

        q = qa02 / zs ** 2
        kh2 = E / (r * zs ** 2) - 0.25
        akh = np.sqrt(np.abs(kh2))
        if kh2 >= 0.0:
            d = 1 - np.exp(-2 * np.pi / akh)
            bp = np.arctan(akh / (q - kh2 + 0.25))
            if bp < 0:
                bp = bp + np.pi
            c = np.exp((-2 / akh) * bp)
        else:
            d = 1
            y = -1 / akh * \
                np.log((q + 0.25 - kh2 + akh) / (q + 0.25 - kh2 - akh))
            c = np.exp(y)

        if E - el1 <= 0:
            g = 2.25 * q ** 4 - (0.75 + 3 * kh2) * q ** 3 + (
                0.59375 - 0.75 * kh2 - 0.5 * kh2 ** 2) * q * q + (
                0.11146 + 0.85417 * kh2 + 1.8833 * kh2 * kh2 + kh2 ** 3) * \
                q + 0.0035807 + kh2 / 21.333 + kh2 * kh2 / 4.5714 + kh2 ** 3 \
                / 2.4 + kh2 ** 4 / 4

            a = ((q - kh2 + 0.25) ** 2 + kh2) ** 5
        else:
            g = q ** 3 - (5 / 3 * kh2 + 11 / 12) * q ** 2 + (
                kh2 * kh2 / 3 + 1.5 * kh2 + 65 / 48) * q + kh2 ** 3 / 3 + \
                0.75 * kh2 * kh2 + 23 / 48 * kh2 + 5 / 64
            a = ((q - kh2 + 0.25) ** 2 + kh2) ** 4
        rf = ((E + 0.1 - el3) / 1.8 / z / z) ** u
        # The following commented lines are to give a more accurate GOS
        # for edges presenting white lines. However, this is not relevant
        # for quantification by curve fitting.
        # if np.abs(iz - 11) <= 5 and E - el3 <= 20:
        #     rf = 1
        return rf * 32 * g * c / a / d * E / r / r / zs ** 4<|MERGE_RESOLUTION|>--- conflicted
+++ resolved
@@ -98,7 +98,6 @@
                 'compute K or L shells. Try using Hartree-Slater GOS')
 
         self.energy_axis = self.rel_energy_axis + self.onset_energy
-<<<<<<< HEAD
 
         info_str = (
             "\nHydrogenic GOS\n" +
@@ -106,12 +105,6 @@
             ("\tSubshell: %s " % self.subshell) +
             ("\tOnset Energy = %s " % self.onset_energy))
         _logger.info(info_str)
-=======
-        print("\nHydrogenic GOS")
-        print("\tElement: ", self.element)
-        print("\tSubshell: ", self.subshell[1:])
-        print("\tOnset energy: ", self.onset_energy)
->>>>>>> 29bd2c45
 
     def integrateq(self, onset_energy, angle, E0):
         energy_shift = onset_energy - self.onset_energy
