from __future__ import division
import os
import math

import numpy as np
import scipy as sp
import scipy.interpolate

from hyperspy.defaults_parser import preferences
from hyperspy.misc.physical_constants import R, e, m0, a0, c
from hyperspy.misc.eels.base_gos import GOSBase
from hyperspy.misc.elements import elements


class HartreeSlaterGOS(GOSBase):

    """Read Hartree-Slater Generalized Oscillator Strenght parametrized
    from files.

    Parameters
    ----------

    element_subshell : str
        For example, 'Ti_L3' for the GOS of the titanium L3 subshell

    Methods
    -------

    readgosfile()
        Read the GOS files of the element subshell from the location
        defined in Preferences.
    get_qaxis_and_gos(ienergy, qmin, qmax)
        given the energy axis index and qmin and qmax values returns
        the qaxis and gos between qmin and qmax using linear
        interpolation to include qmin and qmax in the range.


    Attributes
    ----------

    energy_axis : array
        The tabulated energy axis
    qaxis : array
        The tabulated qaxis
    energy_onset: float
        The energy onset for the given element subshell as obtained
        from iternal tables.

    """

    _name = 'Hartree-Slater'

    def __init__(self, element_subshell):
        """
        Parameters
        ----------

        element_subshell : str
            For example, 'Ti_L3' for the GOS of the titanium L3 subshell

        """
        # Check if the Peter Rez's Hartree Slater GOS distributed by
        # Gatan are available. Otherwise exit
        if not os.path.isdir(preferences.EELS.eels_gos_files_path):
            raise IOError(
                "The parametrized Hartree-Slater GOS files could not "
                "found in %s ." % preferences.EELS.eels_gos_files_path +
                "Please define a valid location for the files "
                "in the preferences.")
        self.element, self.subshell = element_subshell.split('_')
        self.read_elements()
        self.readgosfile()

    def readgosfile(self):
        print "\nHartree-Slater GOS"
        print "\tElement: ", self.element
        print "\tSubshell: ", self.subshell
        print "\tOnset Energy = ", self.onset_energy
        element = self.element
        subshell = self.subshell
        filename = os.path.join(
            preferences.EELS.eels_gos_files_path,
<<<<<<< HEAD
            elements[element]['subshells'][subshell]['filename'])
=======
            elements[element]['Atomic_properties']['Binding_energies'][subshell]['filename'])
>>>>>>> fba81104

        with open(filename) as f:
            GOS_list = f.read().replace('\r', '').split()

        # Map the parameters
        material = GOS_list[0]
        info1_1 = float(GOS_list[2])
        info1_2 = float(GOS_list[3])
        info1_3 = float(GOS_list[4])
        ncol = int(GOS_list[5])
        info2_1 = float(GOS_list[6])
        info2_2 = float(GOS_list[7])
        nrow = int(GOS_list[8])
        self.gos_array = np.array(GOS_list[9:], dtype=np.float64)
        # The division by R is not in the equations, but it seems that
        # the the GOS was tabulated this way
        self.gos_array = self.gos_array.reshape(nrow, ncol) / R
        del GOS_list

        # Calculate the scale of the matrix
        self.rel_energy_axis = self.get_parametrized_energy_axis(
            info2_1, info2_2, nrow)
        self.qaxis = self.get_parametrized_qaxis(
            info1_1, info1_2, ncol)
        self.energy_axis = self.rel_energy_axis + self.onset_energy

    def integrateq(self, onset_energy, angle, E0):
        energy_shift = onset_energy - self.onset_energy
        self.energy_shift = energy_shift
        qint = np.zeros((self.energy_axis.shape[0]))
        # Calculate the cross section at each energy position of the
        # tabulated GOS
        gamma = 1 + E0 / 511.06
        T = 511060 * (1 - 1 / gamma ** 2) / 2
        for i in xrange(0, self.gos_array.shape[0]):
            E = self.energy_axis[i] + energy_shift
            # Calculate the limits of the q integral
            qa0sqmin = (E ** 2) / (4 * R * T) + (E ** 3) / (
                8 * gamma ** 3 * R * T ** 2)
            p02 = T / (R * (1 - 2 * T / 511060))
            pp2 = p02 - E / R * (gamma - E / 1022120)
            qa0sqmax = qa0sqmin + 4 * np.sqrt(p02 * pp2) * \
                (math.sin(angle / 2)) ** 2
            qmin = math.sqrt(qa0sqmin) / a0
            qmax = math.sqrt(qa0sqmax) / a0
            # Perform the integration in a log grid
            qaxis, gos = self.get_qaxis_and_gos(i, qmin, qmax)
            logsqa0qaxis = np.log((a0 * qaxis) ** 2)
            qint[i] = sp.integrate.simps(gos, logsqa0qaxis)
        E = self.energy_axis + energy_shift
        # Energy differential cross section in (barn/eV/atom)
        qint *= (4.0 * np.pi * a0 ** 2.0 * R ** 2 / E / T *
                 self.subshell_factor) * 1e28
        self.qint = qint
        return sp.interpolate.interp1d(E, qint, kind=3)<|MERGE_RESOLUTION|>--- conflicted
+++ resolved
@@ -80,11 +80,7 @@
         subshell = self.subshell
         filename = os.path.join(
             preferences.EELS.eels_gos_files_path,
-<<<<<<< HEAD
-            elements[element]['subshells'][subshell]['filename'])
-=======
             elements[element]['Atomic_properties']['Binding_energies'][subshell]['filename'])
->>>>>>> fba81104
 
         with open(filename) as f:
             GOS_list = f.read().replace('\r', '').split()
