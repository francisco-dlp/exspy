# -*- coding: utf-8 -*-
# Copyright 2007-2011 The Hyperspy developers
#
# This file is part of  Hyperspy.
#
#  Hyperspy is free software: you can redistribute it and/or modify
# it under the terms of the GNU General Public License as published by
# the Free Software Foundation, either version 3 of the License, or
# (at your option) any later version.
#
#  Hyperspy is distributed in the hope that it will be useful,
# but WITHOUT ANY WARRANTY; without even the implied warranty of
# MERCHANTABILITY or FITNESS FOR A PARTICULAR PURPOSE.  See the
# GNU General Public License for more details.
#
# You should have received a copy of the GNU General Public License
# along with  Hyperspy.  If not, see <http://www.gnu.org/licenses/>.

from __future__ import division
import math
import copy

import numpy as np
import scipy as sp
import scipy.interpolate
from scipy.interpolate import splev, splrep, splint

from hyperspy.defaults_parser import preferences
from hyperspy.component import Component
from hyperspy import messages
from hyperspy.misc.eels.hartree_slater_gos import HartreeSlaterGOS
from hyperspy.misc.eels.hydrogenic_gos import HydrogenicGOS
from hyperspy.misc.eels.effective_angle import effective_angle


class EELSCLEdge(Component):

    """EELS core loss ionisation edge from hydrogenic or tabulated
    Hartree-Slater GOS with splines for fine structure fitting.

    Hydrogenic GOS are limited to K and L shells.

    Currently it only supports Peter Rez's Hartree Slater cross sections
    parametrised as distributed by Gatan in their
    Digital Micrograph (DM) software. If Digital Micrograph is installed
    in the system Hyperspy in the standard location HyperSpy should
    find the path to the HS GOS folder. Otherwise, the location of the
    folder can be defined in Hyperspy preferences, which can be done through
        preferences.gui() or the preferences.EELS.eels_gos_files_path variable.

    Calling this class with a numpy.array


    Parameters
    ----------
    element_subshell : str
            For example, 'Ti_L3' for the GOS of the titanium L3 subshell

    GOS : {'hydrogenic', 'Hartree-Slater', None}
        The GOS to use. If None it will use the Hartree-Slater GOS if
        they are available, otherwise it will use the hydrogenic GOS.

    Attributes
    ----------
    onset_energy : Parameter
        The edge onset position
    intensity : Parameter
        The factor by which the cross section is multiplied, what in
        favourable cases is proportional to the number of atoms of
        the element. It is a component.Parameter instance.
        It is fixed by default.
    fine_structure_coeff : Parameter
        The coefficients of the spline that fits the fine structure.
        Fix this parameter to fix the fine structure. It is a
        component.Parameter instance.
    effective_angle : Parameter
        The effective collection angle. It is automatically
        calculated by set_microscope_parameters. It is a
        component.Parameter instance. It is fixed by default.
    fine_structure_smoothing : float between 0 and 1
        Controls the level of smoothing of the fine structure model.
        Decreasing the value increases the level of smoothing.

    fine_structure_active : bool
        Activates/deactivates the fine structure feature. Its
        default value can be choosen in the preferences.

    """
    _fine_structure_smoothing = \
        preferences.EELS.fine_structure_smoothing

    def __init__(self, element_subshell, GOS=None):
        # Declare the parameters
        Component.__init__(self,
                           ['intensity',
                            'fine_structure_coeff',
                            'effective_angle',
                            'onset_energy'])
        self.name = element_subshell
        self.element, self.subshell = element_subshell.split('_')
        self.energy_scale = None
        self.effective_angle.free = False
        self.fine_structure_active = preferences.EELS.fine_structure_active
        self.fine_structure_width = preferences.EELS.fine_structure_width
        self.fine_structure_coeff.ext_force_positive = False
        self.GOS = None
        # Set initial actions
        if GOS is None:
            try:
                self.GOS = HartreeSlaterGOS(element_subshell)
                GOS = 'Hartree-Slater'
            except IOError:
                GOS = 'hydrogenic'
                messages.information(
                    'Hartree-Slater GOS not available'
                    'Using hydrogenic GOS')
        if self.GOS is None:
            if GOS == 'Hartree-Slater':
                self.GOS = HartreeSlaterGOS(element_subshell)
            elif GOS == 'hydrogenic':
                self.GOS = HydrogenicGOS(element_subshell)
            else:
                raise ValueError(
                    'gos must be one of: None, \'hydrogenic\''
                    ' or \'Hartree-Slater\'')
        self.onset_energy.value = self.GOS.onset_energy
        self.onset_energy.free = False
        self._position = self.onset_energy
        self.free_onset_energy = False
        self.intensity.grad = self.grad_intensity
        self.intensity.value = 1
        self.intensity.bmin = 0.
        self.intensity.bmax = None

    # Automatically fix the fine structure when the fine structure is
    # disable.
    # In this way we avoid a common source of problems when fitting
    # However the fine structure must be *manually* freed when we
    # reactivate the fine structure.
    def _get_fine_structure_active(self):
        return self.__fine_structure_active

    def _set_fine_structure_active(self, arg):
        if arg is False:
            self.fine_structure_coeff.free = False
        self.__fine_structure_active = arg
        # Force replot
        self.intensity.value = self.intensity.value
    fine_structure_active = property(_get_fine_structure_active,
                                     _set_fine_structure_active)

    def _get_fine_structure_width(self):
        return self.__fine_structure_width

    def _set_fine_structure_width(self, arg):
        self.__fine_structure_width = arg
        self._set_fine_structure_coeff()
    fine_structure_width = property(_get_fine_structure_width,
                                    _set_fine_structure_width)

    # E0
    def _get_E0(self):
        return self.__E0

    def _set_E0(self, arg):
        self.__E0 = arg
        self._calculate_effective_angle()
    E0 = property(_get_E0, _set_E0)

    # Collection angles
    def _get_collection_angle(self):
        return self.__collection_angle

    def _set_collection_angle(self, arg):
        self.__collection_angle = arg
        self._calculate_effective_angle()
    collection_angle = property(_get_collection_angle,
                                _set_collection_angle)
    # Convergence angle

    def _get_convergence_angle(self):
        return self.__convergence_angle

    def _set_convergence_angle(self, arg):
        self.__convergence_angle = arg
        self._calculate_effective_angle()
    convergence_angle = property(_get_convergence_angle,
                                 _set_convergence_angle)

    def _calculate_effective_angle(self):
        try:
            self.effective_angle.value = effective_angle(
                self.E0,
                self.GOS.onset_energy,
                self.convergence_angle,
                self.collection_angle)
        except:
            # All the parameters may not be defined yet...
            pass

    @property
    def fine_structure_smoothing(self):
        """Controls the level of the smoothing of the fine structure.

        It must a real number between 0 and 1. The higher close to 0
        the higher the smoothing.

        """
        return self._fine_structure_smoothing

    @fine_structure_smoothing.setter
    def fine_structure_smoothing(self, value):
        if 0 <= value <= 1:
            self._fine_structure_smoothing = value
            self._set_fine_structure_coeff()
        else:
            raise ValueError(
                "The value must be a number between 0 and 1")

    # It is needed because the property cannot be used to sort the edges
    def _onset_energy(self):
        return self.onset_energy.value

    def _set_fine_structure_coeff(self):
        if self.energy_scale is None:
            return
        self.fine_structure_coeff._number_of_elements = int(
            round(self.fine_structure_smoothing *
                  self.fine_structure_width /
                  self.energy_scale)) + 4
        self.fine_structure_coeff.bmin = None
        self.fine_structure_coeff.bmax = None
        self._calculate_knots()
        if self.fine_structure_coeff.map is not None:
            self.fine_structure_coeff._create_array()

    def set_microscope_parameters(self, E0, alpha, beta, energy_scale):
        """
        Parameters
        ----------
        E0 : float
            Electron beam energy in keV.
        alpha: float
            Convergence angle in mrad.
        beta: float
            Collection angle in mrad.
        energy_scale : float
            The energy step in eV.
        """
        # Relativistic correction factors

        self.convergence_angle = alpha
        self.collection_angle = beta
        self.energy_scale = energy_scale
        self.E0 = E0
        self._integrate_GOS()

    def _integrate_GOS(self):
        # Integration over q using splines
        angle = self.effective_angle.value * 1e-3  # in rad
        self.tab_xsection = self.GOS.integrateq(
            self.onset_energy.value, angle, self.E0)
        # Calculate extrapolation powerlaw extrapolation parameters
        E1 = self.GOS.energy_axis[-2] + self.GOS.energy_shift
        E2 = self.GOS.energy_axis[-1] + self.GOS.energy_shift
        y1 = self.GOS.qint[-2]  # in m**2/bin */
        y2 = self.GOS.qint[-1]  # in m**2/bin */
        self.r = math.log(y2 / y1) / math.log(E1 / E2)
        self.A = y1 / E1 ** -self.r

        # Connect them at this point where it is certain that all the
        # parameters are well defined
        self.effective_angle.connect(self._integrate_GOS)
        self.onset_energy.connect(self._integrate_GOS)
        self.onset_energy.connect(self._calculate_knots)

    def _calculate_knots(self):
        start = self.onset_energy.value
        stop = start + self.fine_structure_width
        self.__knots = np.r_[[start] * 4,
                             np.linspace(start,
                                         stop,
                                         self.fine_structure_coeff._number_of_elements
                                         )[2:-2], [stop] * 4]

    def function(self, E):
        """Returns the number of counts in barns

        """
        Emax = self.GOS.energy_axis[-1] + self.GOS.energy_shift
        cts = np.zeros((len(E)))
        bsignal = (E >= self.onset_energy.value)
        if self.fine_structure_active is True:
            bfs = bsignal * (
                E < (self.onset_energy.value + self.fine_structure_width))
            cts[bfs] = splev(E[bfs],
                             (self.__knots, self.fine_structure_coeff.value + (0,) * 4,
                              3))
            bsignal[bfs] = False
        itab = bsignal * (E <= Emax)
        cts[itab] = self.tab_xsection(E[itab])
        bsignal[itab] = False
        cts[bsignal] = self.A * E[bsignal] ** -self.r
<<<<<<< HEAD
        return cts * self.intensity.value * self.energy_scale

    def grad_intensity(self, E):
        return self.function(E) / self.intensity.value

=======
        return cts * self.intensity.value

    def grad_intensity(self, E):
        return self.function(E) / self.intensity.value

>>>>>>> fba81104
    def fine_structure_coeff_to_txt(self, filename):
        np.savetxt(filename + '.dat', self.fine_structure_coeff.value,
                   fmt="%12.6G")

    def txt_to_fine_structure_coeff(self, filename):
        fs = np.loadtxt(filename)
        self._calculate_knots()
        if len(fs) == len(self.__knots):
            self.fine_structure_coeff.value = fs
        else:
            messages.warning_exit("The provided fine structure file "
                                  "doesn't match the size of the current fine structure")

    def get_fine_structure_as_spectrum(self):
        """Returns a spectrum containing the fine structure.

        Notes
        -----
        The fine structure is corrected from multiple scattering if
        the model was convolved with a low-loss spectrum

        """
        from hyperspy._signals.eels import EELSSpectrum
        channels = int(np.floor(
            self.fine_structure_width / self.energy_scale))
        data = np.zeros(self.fine_structure_coeff.map.shape +
                        (channels,))
        s = EELSSpectrum(
            data,
            axes=self.intensity._axes_manager._get_axes_dicts())
        s.get_dimensions_from_data()
        s.axes_manager.signal_axes[0].offset = self.onset_energy.value
        # Backup the axes_manager
        original_axes_manager = self._axes_manager
        self._axes_manager = s.axes_manager
        for spectrum in s:
            self.fetch_stored_values()
            spectrum.data[:] = self.function(
                s.axes_manager.signal_axes[0].axis)
        # Restore the axes_manager and the values
        self._axes_manager = original_axes_manager
        self.fetch_stored_values()

<<<<<<< HEAD
        s.metadata.title = self.name.replace(
=======
        s.metadata.General.title = self.name.replace(
>>>>>>> fba81104
            '_', ' ') + ' fine structure'

        return s<|MERGE_RESOLUTION|>--- conflicted
+++ resolved
@@ -301,19 +301,11 @@
         cts[itab] = self.tab_xsection(E[itab])
         bsignal[itab] = False
         cts[bsignal] = self.A * E[bsignal] ** -self.r
-<<<<<<< HEAD
-        return cts * self.intensity.value * self.energy_scale
+        return cts * self.intensity.value
 
     def grad_intensity(self, E):
         return self.function(E) / self.intensity.value
 
-=======
-        return cts * self.intensity.value
-
-    def grad_intensity(self, E):
-        return self.function(E) / self.intensity.value
-
->>>>>>> fba81104
     def fine_structure_coeff_to_txt(self, filename):
         np.savetxt(filename + '.dat', self.fine_structure_coeff.value,
                    fmt="%12.6G")
@@ -357,11 +349,7 @@
         self._axes_manager = original_axes_manager
         self.fetch_stored_values()
 
-<<<<<<< HEAD
-        s.metadata.title = self.name.replace(
-=======
         s.metadata.General.title = self.name.replace(
->>>>>>> fba81104
             '_', ' ') + ' fine structure'
 
         return s