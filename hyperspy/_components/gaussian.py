--- conflicted
+++ resolved
@@ -93,11 +93,7 @@
                                                                                   * self.sigma.value ** 2)) * self.A.value) / (sqrt2pi *
                                                                                                                                self.sigma.value ** 3)
 
-<<<<<<< HEAD
-    def estimate_parameters(self, signal, E1, E2, only_current=False):
-=======
     def estimate_parameters(self, signal, x1, x2, only_current=False):
->>>>>>> fba81104
         """Estimate the gaussian by calculating the momenta.
 
         Parameters
@@ -138,17 +134,10 @@
 
         """
         axis = signal.axes_manager.signal_axes[0]
-<<<<<<< HEAD
-
-        energy2index = axis._get_index
-        i1 = energy2index(E1) if energy2index(E1) else 0
-        i2 = energy2index(E2) if energy2index(E2) else len(axis.axis) - 1
-=======
         binned = signal.metadata.Signal.binned
         axis = signal.axes_manager.signal_axes[0]
         binned = signal.metadata.Signal.binned
         i1, i2 = axis.value_range_to_indices(x1, x2)
->>>>>>> fba81104
         X = axis.axis[i1:i2]
         if only_current is True:
             data = signal()[i1:i2]
@@ -167,12 +156,7 @@
             center_shape = list(data.shape)
             center_shape[i] = 1
 
-<<<<<<< HEAD
-        center = np.sum(X.reshape(X_shape) * data, i
-                        ) / np.sum(data, i)
-=======
         center = np.sum(X.reshape(X_shape) * data, i) / np.sum(data, i)
->>>>>>> fba81104
 
         sigma = np.sqrt(np.abs(np.sum((X.reshape(X_shape) - center.reshape(
             center_shape)) ** 2 * data, i) / np.sum(data, i)))
@@ -196,10 +180,7 @@
             self.sigma.map['is_set'][:] = True
             self.centre.map['values'][:] = center
             self.centre.map['is_set'][:] = True
-<<<<<<< HEAD
-=======
             self.fetch_stored_values()
->>>>>>> fba81104
             return True
 
     @property
